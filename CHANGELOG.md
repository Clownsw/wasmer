# Changelog

*The format is based on [Keep a Changelog].*

[Keep a Changelog]: http://keepachangelog.com/en/1.0.0/


## **[Unreleased]**

### Added

- [#1969](https://github.com/wasmerio/wasmer/pull/1969) Added D integration to the README

### Changed
- [#1979](https://github.com/wasmerio/wasmer/pull/1979) `WasmPtr::get_utf8_string` was renamed to `WasmPtr::get_utf8_str` and made `unsafe`.

### Fixed
- [#1979](https://github.com/wasmerio/wasmer/pull/1979) `WasmPtr::get_utf8_string` now returns a `String`, fixing a soundness issue in certain circumstances. The old functionality is available under a new `unsafe` function, `WasmPtr::get_utf8_str`.

## 1.0.0-rc1 - 2020-12-23

### Added

* [#1894](https://github.com/wasmerio/wasmer/pull/1894) Added exports `wasmer::{CraneliftOptLevel, LLVMOptLevel}` to allow using `Cranelift::opt_level` and `LLVM::opt_level` directly via the `wasmer` crate

### Changed

* [#1941](https://github.com/wasmerio/wasmer/pull/1941) Turn `get_remaining_points`/`set_remaining_points` of the `Metering` middleware into free functions to allow using them in an ahead-of-time compilation setup
* [#1955](https://github.com/wasmerio/wasmer/pull/1955) Set `jit` as a default feature of the `wasmer-wasm-c-api` crate
* [#1944](https://github.com/wasmerio/wasmer/pull/1944) Require `WasmerEnv` to be `Send + Sync` even in dynamic functions.
* [#1963](https://github.com/wasmerio/wasmer/pull/1963) Removed `to_wasm_error` in favour of `impl From<BinaryReaderError> for WasmError`
* [#1962](https://github.com/wasmerio/wasmer/pull/1962) Replace `wasmparser::Result<()>` with `Result<(), MiddlewareError>` in middleware, allowing implementors to return errors in `FunctionMiddleware::feed`

### Fixed

- [#1949](https://github.com/wasmerio/wasmer/pull/1949) `wasm_<type>_vec_delete` functions no longer crash when the given vector is uninitialized, in the Wasmer C API
- [#1949](https://github.com/wasmerio/wasmer/pull/1949) The `wasm_frame_vec_t`, `wasm_functype_vec_t`, `wasm_globaltype_vec_t`, `wasm_memorytype_vec_t`, and `wasm_tabletype_vec_t` are now boxed vectors in the Wasmer C API

## 1.0.0-beta2 - 2020-12-16

### Added
 
* [#1916](https://github.com/wasmerio/wasmer/pull/1916) Add the `WASMER_VERSION*` constants with the `wasmer_version*` functions in the Wasmer C API
* [#1867](https://github.com/wasmerio/wasmer/pull/1867) Added `Metering::get_remaining_points` and `Metering::set_remaining_points` 
* [#1881](https://github.com/wasmerio/wasmer/pull/1881) Added `UnsupportedTarget` error to `CompileError`
* [#1908](https://github.com/wasmerio/wasmer/pull/1908) Implemented `TryFrom<Value<T>>` for `i32`/`u32`/`i64`/`u64`/`f32`/`f64`
* [#1927](https://github.com/wasmerio/wasmer/pull/1927) Added mmap support in `Engine::deserialize_from_file` to speed up artifact loading
* [#1911](https://github.com/wasmerio/wasmer/pull/1911) Generalized signature type in `Function::new` and `Function::new_with_env` to accept owned and reference `FunctionType` as well as array pairs. This allows users to define signatures as constants. Implemented `From<([Type; $N], [Type; $M])>` for `FunctionType` to support this.

### Changed

<<<<<<< HEAD
- [#1932](https://github.com/wasmerio/wasmer/pull/1932) Emscripten execution with `wasmer run` is now behind a flag: `--allow-emscripten` as our implementation of the Emscripten ABI is not fully sandboxed.
=======
- [#1865](https://github.com/wasmerio/wasmer/pull/1865) Require that implementors of `WasmerEnv` also implement `Send`, `Sync`, and `Clone`.
>>>>>>> b05e2f50
- [#1851](https://github.com/wasmerio/wasmer/pull/1851) Improve test suite and documentation of the Wasmer C API
- [#1874](https://github.com/wasmerio/wasmer/pull/1874) Set `CompilerConfig` to be owned (following wasm-c-api)
- [#1880](https://github.com/wasmerio/wasmer/pull/1880) Remove cmake dependency for tests
- [#1924](https://github.com/wasmerio/wasmer/pull/1924) Rename reference implementation `wasmer::Tunables` to `wasmer::BaseTunables`. Export trait `wasmer_engine::Tunables` as `wasmer::Tunables`.

### Fixed

- [#1865](https://github.com/wasmerio/wasmer/pull/1865) Fix memory leaks with host function environments.
- [#1870](https://github.com/wasmerio/wasmer/pull/1870) Fixed Trap instruction address maps in Singlepass
* [#1914](https://github.com/wasmerio/wasmer/pull/1914) Implemented `TryFrom<Bytes> for Pages` instead of `From<Bytes> for Pages` to properly handle overflow errors

## 1.0.0-beta1 - 2020-12-01

### Added

- [#1839](https://github.com/wasmerio/wasmer/pull/1839) Added support for Metering Middleware
- [#1837](https://github.com/wasmerio/wasmer/pull/1837) It is now possible to use exports of an `Instance` even after the `Instance` has been freed
- [#1831](https://github.com/wasmerio/wasmer/pull/1831) Added support for Apple Silicon chips (`arm64-apple-darwin`)
- [#1739](https://github.com/wasmerio/wasmer/pull/1739) Improved function environment setup via `WasmerEnv` proc macro.
- [#1649](https://github.com/wasmerio/wasmer/pull/1649) Add outline of migration to 1.0.0 docs.

### Changed

- [#1739](https://github.com/wasmerio/wasmer/pull/1739) Environments passed to host function- must now implement the `WasmerEnv` trait. You can implement it on your existing type with `#[derive(WasmerEnv)]`.
- [#1838](https://github.com/wasmerio/wasmer/pull/1838) Deprecate `WasiEnv::state_mut`: prefer `WasiEnv::state` instead.
- [#1663](https://github.com/wasmerio/wasmer/pull/1663) Function environments passed to host functions now must be passed by `&` instead of `&mut`. This is a breaking change. This change fixes a race condition when a host function is called from multiple threads. If you need mutability in your environment, consider using `std::sync::Mutex` or other synchronization primitives.
- [#1830](https://github.com/wasmerio/wasmer/pull/1830) Minimum supported Rust version bumped to 1.47.0
- [#1810](https://github.com/wasmerio/wasmer/pull/1810) Make the `state` field of `WasiEnv` public

### Fixed

- [#1857](https://github.com/wasmerio/wasmer/pull/1857) Fix dynamic function with new Environment API
- [#1855](https://github.com/wasmerio/wasmer/pull/1855) Fix memory leak when using `wat2wasm` in the C API, the function now takes its output parameter by pointer rather than returning an allocated `wasm_byte_vec_t`.
- [#1841](https://github.com/wasmerio/wasmer/pull/1841) We will now panic when attempting to use a native function with a captured env as a host function. Previously this would silently do the wrong thing. See [#1840](https://github.com/wasmerio/wasmer/pull/1840) for info about Wasmer's support of closures as host functions.
- [#1764](https://github.com/wasmerio/wasmer/pull/1764) Fix bug in WASI `path_rename` allowing renamed files to be 1 directory below a preopened directory.

## 1.0.0-alpha5 - 2020-11-06

### Added

- [#1761](https://github.com/wasmerio/wasmer/pull/1761) Implement the `wasm_trap_t**` argument of `wasm_instance_new` in the Wasm C API.
- [#1687](https://github.com/wasmerio/wasmer/pull/1687) Add basic table example; fix ownership of local memory and local table metadata in the VM.
- [#1751](https://github.com/wasmerio/wasmer/pull/1751) Implement `wasm_trap_t` inside a function declared with `wasm_func_new_with_env` in the Wasm C API.
- [#1741](https://github.com/wasmerio/wasmer/pull/1741) Implement `wasm_memory_type` in the Wasm C API.
- [#1736](https://github.com/wasmerio/wasmer/pull/1736) Implement `wasm_global_type` in the Wasm C API.
- [#1699](https://github.com/wasmerio/wasmer/pull/1699) Update `wasm.h` to its latest version.
- [#1685](https://github.com/wasmerio/wasmer/pull/1685) Implement `wasm_exporttype_delete` in the Wasm C API.
- [#1725](https://github.com/wasmerio/wasmer/pull/1725) Implement `wasm_func_type` in the Wasm C API.
- [#1715](https://github.com/wasmerio/wasmer/pull/1715) Register errors from `wasm_module_serialize` in the Wasm C API.
- [#1709](https://github.com/wasmerio/wasmer/pull/1709) Implement `wasm_module_name` and `wasm_module_set_name` in the Wasm(er) C API.
- [#1700](https://github.com/wasmerio/wasmer/pull/1700) Implement `wasm_externtype_copy` in the Wasm C API.
- [#1785](https://github.com/wasmerio/wasmer/pull/1785) Add more examples on the Rust API.
- [#1783](https://github.com/wasmerio/wasmer/pull/1783) Handle initialized but empty results in `wasm_func_call` in the Wasm C API.
- [#1780](https://github.com/wasmerio/wasmer/pull/1780) Implement new SIMD zero-extend loads in compiler-llvm.
- [#1754](https://github.com/wasmerio/wasmer/pull/1754) Implement aarch64 ABI for compiler-llvm.
- [#1693](https://github.com/wasmerio/wasmer/pull/1693) Add `wasmer create-exe` subcommand.

### Changed

- [#1772](https://github.com/wasmerio/wasmer/pull/1772) Remove lifetime parameter from `NativeFunc`.
- [#1762](https://github.com/wasmerio/wasmer/pull/1762) Allow the `=` sign in a WASI environment variable value.
- [#1710](https://github.com/wasmerio/wasmer/pull/1710) Memory for function call trampolines is now owned by the Artifact.
- [#1781](https://github.com/wasmerio/wasmer/pull/1781) Cranelift upgrade to 0.67.
- [#1777](https://github.com/wasmerio/wasmer/pull/1777) Wasmparser update to 0.65.
- [#1775](https://github.com/wasmerio/wasmer/pull/1775) Improve LimitingTunables implementation.
- [#1720](https://github.com/wasmerio/wasmer/pull/1720) Autodetect llvm regardless of architecture.

### Fixed

- [#1718](https://github.com/wasmerio/wasmer/pull/1718) Fix panic in the API in some situations when the memory's min bound was greater than the memory's max bound.
- [#1731](https://github.com/wasmerio/wasmer/pull/1731) In compiler-llvm always load before store, to trigger any traps before any bytes are written.

## 1.0.0-alpha4 - 2020-10-08

### Added
- [#1635](https://github.com/wasmerio/wasmer/pull/1635) Implement `wat2wasm` in the Wasm C API.
- [#1636](https://github.com/wasmerio/wasmer/pull/1636) Implement `wasm_module_validate` in the Wasm C API.
- [#1657](https://github.com/wasmerio/wasmer/pull/1657) Implement `wasm_trap_t` and `wasm_frame_t` for Wasm C API; add examples in Rust and C of exiting early with a host function.

### Fixed
- [#1690](https://github.com/wasmerio/wasmer/pull/1690) Fix `wasm_memorytype_limits` where `min` and `max` represents pages, not bytes. Additionally, fixes the max limit sentinel value.
- [#1671](https://github.com/wasmerio/wasmer/pull/1671) Fix probestack firing inappropriately, and sometimes over/under allocating stack.
- [#1660](https://github.com/wasmerio/wasmer/pull/1660) Fix issue preventing map-dir aliases starting with `/` from working properly.
- [#1624](https://github.com/wasmerio/wasmer/pull/1624) Add Value::I32/Value::I64 converters from unsigned ints.

### Changed
- [#1682](https://github.com/wasmerio/wasmer/pull/1682) Improve error reporting when making a memory with invalid settings.
- [#1691](https://github.com/wasmerio/wasmer/pull/1691) Bump minimum supported Rust version to 1.46.0
- [#1645](https://github.com/wasmerio/wasmer/pull/1645) Move the install script to https://github.com/wasmerio/wasmer-install

## 1.0.0-alpha3 - 2020-09-14

### Fixed

- [#1620](https://github.com/wasmerio/wasmer/pull/1620) Fix bug causing the Wapm binary to not be packaged with the release
- [#1619](https://github.com/wasmerio/wasmer/pull/1619) Improve error message in engine-native when C compiler is missing

## 1.0.0-alpha02.0 - 2020-09-11

### Added

- [#1566](https://github.com/wasmerio/wasmer/pull/1566) Add support for opening special Unix files to the WASI FS

### Fixed

- [#1602](https://github.com/wasmerio/wasmer/pull/1602) Fix panic when calling host functions with negative numbers in certain situations
- [#1590](https://github.com/wasmerio/wasmer/pull/1590) Fix soundness issue in API of vm::Global

## TODO: 1.0.0-alpha01.0

- Wasmer refactor lands

## 0.17.1 - 2020-06-24

### Changed
- [#1439](https://github.com/wasmerio/wasmer/pull/1439) Move `wasmer-interface-types` into its own repository

### Fixed

- [#1554](https://github.com/wasmerio/wasmer/pull/1554) Update supported stable Rust version to 1.45.2.
- [#1552](https://github.com/wasmerio/wasmer/pull/1552) Disable `sigint` handler by default.

## 0.17.0 - 2020-05-11

### Added
- [#1331](https://github.com/wasmerio/wasmer/pull/1331) Implement the `record` type and instrutions for WIT
- [#1345](https://github.com/wasmerio/wasmer/pull/1345) Adding ARM testing in Azure Pipelines
- [#1329](https://github.com/wasmerio/wasmer/pull/1329) New numbers and strings instructions for WIT
- [#1285](https://github.com/wasmerio/wasmer/pull/1285) Greatly improve errors in `wasmer-interface-types`
- [#1303](https://github.com/wasmerio/wasmer/pull/1303) NaN canonicalization for singlepass backend.
- [#1313](https://github.com/wasmerio/wasmer/pull/1313) Add new high-level public API through `wasmer` crate. Includes many updates including:
  - Minor improvement: `imports!` macro now handles no trailing comma as well as a trailing comma in namespaces and between namespaces.
  - New methods on `Module`: `exports`, `imports`, and `custom_sections`.
  - New way to get exports from an instance with `let func_name: Func<i32, i64> = instance.exports.get("func_name");`.
  - Improved `Table` APIs including `set` which now allows setting functions directly.  TODO: update this more if `Table::get` gets made public in this PR
  - TODO: finish the list of changes here
- [#1305](https://github.com/wasmerio/wasmer/pull/1305) Handle panics from DynamicFunc.
- [#1300](https://github.com/wasmerio/wasmer/pull/1300) Add support for multiple versions of WASI tests: wasitests now test all versions of WASI.
- [#1292](https://github.com/wasmerio/wasmer/pull/1292) Experimental Support for Android (x86_64 and AArch64)

### Fixed
- [#1283](https://github.com/wasmerio/wasmer/pull/1283) Workaround for floating point arguments and return values in `DynamicFunc`s.

### Changed
- [#1401](https://github.com/wasmerio/wasmer/pull/1401) Make breaking change to `RuntimeError`: `RuntimeError` is now more explicit about its possible error values allowing for better insight into why a call into Wasm failed.
- [#1382](https://github.com/wasmerio/wasmer/pull/1382) Refactored test infranstructure (part 2)
- [#1380](https://github.com/wasmerio/wasmer/pull/1380) Refactored test infranstructure (part 1)
- [#1357](https://github.com/wasmerio/wasmer/pull/1357) Refactored bin commands into separate files
- [#1335](https://github.com/wasmerio/wasmer/pull/1335) Change mutability of `memory` to `const` in `wasmer_memory_data_length` in the C API
- [#1332](https://github.com/wasmerio/wasmer/pull/1332) Add option to `CompilerConfig` to force compiler IR verification off even when `debug_assertions` are enabled. This can be used to make debug builds faster, which may be important if you're creating a library that wraps Wasmer and depend on the speed of debug builds.
- [#1320](https://github.com/wasmerio/wasmer/pull/1320) Change `custom_sections` field in `ModuleInfo` to be more standards compliant by allowing multiple custom sections with the same name. To get the old behavior with the new API, you can add `.last().unwrap()` to accesses. For example, `module_info.custom_sections["custom_section_name"].last().unwrap()`.
- [#1301](https://github.com/wasmerio/wasmer/pull/1301) Update supported stable Rust version to 1.41.1.

## 0.16.2 - 2020-03-11

### Fixed

- [#1294](https://github.com/wasmerio/wasmer/pull/1294) Fix bug related to system calls in WASI that rely on reading from WasmPtrs as arrays of length 0. `WasmPtr` will now succeed on length 0 arrays again.

## 0.16.1 - 2020-03-11

### Fixed

- [#1291](https://github.com/wasmerio/wasmer/pull/1291) Fix installation packaging script to package the `wax` command.

## 0.16.0 - 2020-03-11

### Added
- [#1286](https://github.com/wasmerio/wasmer/pull/1286) Updated Windows Wasmer icons. Add wax
- [#1284](https://github.com/wasmerio/wasmer/pull/1284) Implement string and memory instructions in `wasmer-interface-types`

### Fixed
- [#1272](https://github.com/wasmerio/wasmer/pull/1272) Fix off-by-one error bug when accessing memory with a `WasmPtr` that contains the last valid byte of memory. Also changes the behavior of `WasmPtr<T, Array>` with a length of 0 and `WasmPtr<T>` where `std::mem::size_of::<T>()` is 0 to always return `None`

## 0.15.0 - 2020-03-04

- [#1263](https://github.com/wasmerio/wasmer/pull/1263) Changed the behavior of some WASI syscalls to now handle preopened directories more properly. Changed default `--debug` logging to only show Wasmer-related messages.
- [#1217](https://github.com/wasmerio/wasmer/pull/1217) Polymorphic host functions based on dynamic trampoline generation.
- [#1252](https://github.com/wasmerio/wasmer/pull/1252) Allow `/` in wasi `--mapdir` wasm path.
- [#1212](https://github.com/wasmerio/wasmer/pull/1212) Add support for GDB JIT debugging:
  - Add `--generate-debug-info` and `-g` flags to `wasmer run` to generate debug information during compilation. The debug info is passed via the GDB JIT interface to a debugger to allow source-level debugging of Wasm files. Currently only available on clif-backend.
  - Break public middleware APIs: there is now a `source_loc` parameter that should be passed through if applicable.
  - Break compiler trait methods such as `feed_local`, `feed_event` as well as `ModuleCodeGenerator::finalize`.

## 0.14.1 - 2020-02-24

- [#1245](https://github.com/wasmerio/wasmer/pull/1245) Use Ubuntu 16.04 in CI so that we use an earlier version of GLIBC.
- [#1234](https://github.com/wasmerio/wasmer/pull/1234) Check for unused excluded spectest failures.
- [#1232](https://github.com/wasmerio/wasmer/pull/1232) `wasmer-interface-types` has a WAT decoder.

## 0.14.0 - 2020-02-20

- [#1233](https://github.com/wasmerio/wasmer/pull/1233) Improved Wasmer C API release artifacts.
- [#1216](https://github.com/wasmerio/wasmer/pull/1216) `wasmer-interface-types` receives a binary encoder.
- [#1228](https://github.com/wasmerio/wasmer/pull/1228) Singlepass cleanup: Resolve several FIXMEs and remove protect_unix.
- [#1218](https://github.com/wasmerio/wasmer/pull/1218) Enable Cranelift verifier in debug mode. Fix bug with table indices being the wrong type.
- [#787](https://github.com/wasmerio/wasmer/pull/787) New crate `wasmer-interface-types` to implement WebAssembly Interface Types.
- [#1213](https://github.com/wasmerio/wasmer/pull/1213) Fixed WASI `fdstat` to detect `isatty` properly.
- [#1192](https://github.com/wasmerio/wasmer/pull/1192) Use `ExceptionCode` for error representation.
- [#1191](https://github.com/wasmerio/wasmer/pull/1191) Fix singlepass miscompilation on `Operator::CallIndirect`.
- [#1180](https://github.com/wasmerio/wasmer/pull/1180) Fix compilation for target `x86_64-unknown-linux-musl`.
- [#1170](https://github.com/wasmerio/wasmer/pull/1170) Improve the WasiFs builder API with convenience methods for overriding stdin, stdout, and stderr as well as a new sub-builder for controlling the permissions and properties of preopened directories.  Also breaks that implementations of `WasiFile` must be `Send` -- please file an issue if this change causes you any issues.
- [#1161](https://github.com/wasmerio/wasmer/pull/1161) Require imported functions to be `Send`. This is a breaking change that fixes a soundness issue in the API.
- [#1140](https://github.com/wasmerio/wasmer/pull/1140) Use [`blake3`](https://github.com/BLAKE3-team/BLAKE3) as default hashing algorithm for caching.
- [#1129](https://github.com/wasmerio/wasmer/pull/1129) Standard exception types for singlepass backend.

## 0.13.1 - 2020-01-16
- Fix bug in wapm related to the `package.wasmer_extra_flags` entry in the manifest

## 0.13.0 - 2020-01-15

Special thanks to [@repi](https://github.com/repi) and [@srenatus](https://github.com/srenatus) for their contributions!

- [#1153](https://github.com/wasmerio/wasmer/pull/1153) Added Wasmex, an Elixir language integration, to the README
- [#1133](https://github.com/wasmerio/wasmer/pull/1133) New `wasmer_trap` function in the C API, to properly error from within a host function
- [#1147](https://github.com/wasmerio/wasmer/pull/1147) Remove `log` and `trace` macros from `wasmer-runtime-core`, remove `debug` and `trace` features from `wasmer-*` crates, use the `log` crate for logging and use `fern` in the Wasmer CLI binary to output log messages.  Colorized output will be enabled automatically if printing to a terminal, to force colorization on or off, set the `WASMER_COLOR` environment variable to `true` or `false`.
- [#1128](https://github.com/wasmerio/wasmer/pull/1128) Fix a crash when a host function is missing and the `allow_missing_functions` flag is enabled
- [#1099](https://github.com/wasmerio/wasmer/pull/1099) Remove `backend::Backend` from `wasmer_runtime_core`
- [#1097](https://github.com/wasmerio/wasmer/pull/1097) Move inline breakpoint outside of runtime backend
- [#1095](https://github.com/wasmerio/wasmer/pull/1095) Update to cranelift 0.52.
- [#1092](https://github.com/wasmerio/wasmer/pull/1092) Add `get_utf8_string_with_nul` to `WasmPtr` to read nul-terminated strings from memory.
- [#1071](https://github.com/wasmerio/wasmer/pull/1071) Add support for non-trapping float-to-int conversions, enabled by default.

## 0.12.0 - 2019-12-18

Special thanks to [@ethanfrey](https://github.com/ethanfrey), [@AdamSLevy](https://github.com/AdamSLevy), [@Jasper-Bekkers](https://github.com/Jasper-Bekkers), [@srenatus](https://github.com/srenatus) for their contributions!

- [#1078](https://github.com/wasmerio/wasmer/pull/1078) Increase the maximum number of parameters `Func` can take
- [#1062](https://github.com/wasmerio/wasmer/pull/1062) Expose some opt-in Emscripten functions to the C API
- [#1032](https://github.com/wasmerio/wasmer/pull/1032) Change the signature of the Emscripten `abort` function to work with Emscripten 1.38.30
- [#1060](https://github.com/wasmerio/wasmer/pull/1060) Test the capi with all the backends
- [#1069](https://github.com/wasmerio/wasmer/pull/1069) Add function `get_memory_and_data` to `Ctx` to help prevent undefined behavior and mutable aliasing. It allows accessing memory while borrowing data mutably for the `Ctx` lifetime. This new function is now being used in `wasmer-wasi`.
- [#1058](https://github.com/wasmerio/wasmer/pull/1058) Fix minor panic issue when `wasmer::compile_with` called with llvm backend.
- [#858](https://github.com/wasmerio/wasmer/pull/858) Minor panic fix when wasmer binary with `loader` option run a module without exported `_start` function.
- [#1056](https://github.com/wasmerio/wasmer/pull/1056) Improved `--invoke` args parsing (supporting `i32`, `i64`, `f32` and `f32`) in Wasmer CLI
- [#1054](https://github.com/wasmerio/wasmer/pull/1054) Improve `--invoke` output in Wasmer CLI
- [#1053](https://github.com/wasmerio/wasmer/pull/1053) For RuntimeError and breakpoints, use Box<Any + Send> instead of Box<Any>.
- [#1052](https://github.com/wasmerio/wasmer/pull/1052) Fix minor panic and improve Error handling in singlepass backend.
- [#1050](https://github.com/wasmerio/wasmer/pull/1050) Attach C & C++ headers to releases.
- [#1033](https://github.com/wasmerio/wasmer/pull/1033) Set cranelift backend as default compiler backend again, require at least one backend to be enabled for Wasmer CLI
- [#1044](https://github.com/wasmerio/wasmer/pull/1044) Enable AArch64 support in the LLVM backend.
- [#1030](https://github.com/wasmerio/wasmer/pull/1030) Ability to generate `ImportObject` for a specific version WASI version with the C API.
- [#1028](https://github.com/wasmerio/wasmer/pull/1028) Introduce strict/non-strict modes for `get_wasi_version`
- [#1029](https://github.com/wasmerio/wasmer/pull/1029) Add the “floating” `WasiVersion::Latest` version.
- [#1006](https://github.com/wasmerio/wasmer/pull/1006) Fix minor panic issue when `wasmer::compile_with` called with llvm backend
- [#1009](https://github.com/wasmerio/wasmer/pull/1009) Enable LLVM verifier for all tests, add new llvm-backend-tests crate.
- [#1022](https://github.com/wasmerio/wasmer/pull/1022) Add caching support for Singlepass backend.
- [#1004](https://github.com/wasmerio/wasmer/pull/1004) Add the Auto backend to enable to adapt backend usage depending on wasm file executed.
- [#1068](https://github.com/wasmerio/wasmer/pull/1068) Various cleanups for the singlepass backend on AArch64.

## 0.11.0 - 2019-11-22

- [#713](https://github.com/wasmerio/wasmer/pull/713) Add AArch64 support for singlepass.
- [#995](https://github.com/wasmerio/wasmer/pull/995) Detect when a global is read without being initialized (emit a proper error instead of panicking)
- [#996](https://github.com/wasmerio/wasmer/pull/997) Refactored spectests, emtests and wasitests to use default compiler logic
- [#992](https://github.com/wasmerio/wasmer/pull/992) Updates WAPM version to 0.4.1, fix arguments issue introduced in #990
- [#990](https://github.com/wasmerio/wasmer/pull/990) Default wasmer CLI to `run`.  Wasmer will now attempt to parse unrecognized command line options as if they were applied to the run command: `wasmer mywasm.wasm --dir=.` now works!
- [#987](https://github.com/wasmerio/wasmer/pull/987) Fix `runtime-c-api` header files when compiled by gnuc.
- [#957](https://github.com/wasmerio/wasmer/pull/957) Change the meaning of `wasmer_wasi::is_wasi_module` to detect any type of WASI module, add support for new wasi snapshot_preview1
- [#934](https://github.com/wasmerio/wasmer/pull/934) Simplify float expressions in the LLVM backend.

## 0.10.2 - 2019-11-18

- [#968](https://github.com/wasmerio/wasmer/pull/968) Added `--invoke` option to the command
- [#964](https://github.com/wasmerio/wasmer/pull/964) Enable cross-compilation for specific target
- [#971](https://github.com/wasmerio/wasmer/pull/971) In LLVM backend, use unaligned loads and stores for non-atomic accesses to wasmer memory.
- [#960](https://github.com/wasmerio/wasmer/pull/960) Fix `runtime-c-api` header files when compiled by clang.
- [#925](https://github.com/wasmerio/wasmer/pull/925) Host functions can be closures with a captured environment.
- [#917](https://github.com/wasmerio/wasmer/pull/917) Host functions (aka imported functions) may not have `&mut vm::Ctx` as first argument, i.e. the presence of the `&mut vm::Ctx` argument is optional.
- [#915](https://github.com/wasmerio/wasmer/pull/915) All backends share the same definition of `Trampoline` (defined in `wasmer-runtime-core`).

## 0.10.1 - 2019-11-11

- [#952](https://github.com/wasmerio/wasmer/pull/952) Use C preprocessor to properly hide trampoline functions on Windows and non-x86_64 targets.

## 0.10.0 - 2019-11-11

Special thanks to [@newpavlov](https://github.com/newpavlov) and [@Maxgy](https://github.com/Maxgy) for their contributions!

- [#942](https://github.com/wasmerio/wasmer/pull/942) Deny missing docs in runtime core and add missing docs
- [#939](https://github.com/wasmerio/wasmer/pull/939) Fix bug causing attempts to append to files with WASI to delete the contents of the file
- [#940](https://github.com/wasmerio/wasmer/pull/940) Update supported Rust version to 1.38+
- [#923](https://github.com/wasmerio/wasmer/pull/923) Fix memory leak in the C API caused by an incorrect cast in `wasmer_trampoline_buffer_destroy`
- [#921](https://github.com/wasmerio/wasmer/pull/921) In LLVM backend, annotate all memory accesses with TBAA metadata.
- [#883](https://github.com/wasmerio/wasmer/pull/883) Allow floating point operations to have arbitrary inputs, even including SNaNs.
- [#856](https://github.com/wasmerio/wasmer/pull/856) Expose methods in the runtime C API to get a WASI import object

## 0.9.0 - 2019-10-23

Special thanks to @alocquet for their contributions!

- [#898](https://github.com/wasmerio/wasmer/pull/898) State tracking is now disabled by default in the LLVM backend. It can be enabled with `--track-state`.
- [#861](https://github.com/wasmerio/wasmer/pull/861) Add descriptions to `unimplemented!` macro in various places
- [#897](https://github.com/wasmerio/wasmer/pull/897) Removes special casing of stdin, stdout, and stderr in WASI.  Closing these files now works.  Removes `stdin`, `stdout`, and `stderr` from `WasiFS`, replaced by the methods `stdout`, `stdout_mut`, and so on.
- [#863](https://github.com/wasmerio/wasmer/pull/863) Fix min and max for cases involving NaN and negative zero when using the LLVM backend.

## 0.8.0 - 2019-10-02

Special thanks to @jdanford for their contributions!

- [#850](https://github.com/wasmerio/wasmer/pull/850) New `WasiStateBuilder` API. small, add misc. breaking changes to existing API (for example, changing the preopen dirs arg on `wasi::generate_import_object` from `Vec<String>` to `Vec<Pathbuf>`)
- [#852](https://github.com/wasmerio/wasmer/pull/852) Make minor grammar/capitalization fixes to README.md
- [#841](https://github.com/wasmerio/wasmer/pull/841) Slightly improve rustdoc documentation and small updates to outdated info in readme files
- [#836](https://github.com/wasmerio/wasmer/pull/836) Update Cranelift fork version to `0.44.0`
- [#839](https://github.com/wasmerio/wasmer/pull/839) Change supported version to stable Rust 1.37+
- [#834](https://github.com/wasmerio/wasmer/pull/834) Fix panic when unwraping `wasmer` arguments
- [#835](https://github.com/wasmerio/wasmer/pull/835) Add parallel execution example (independent instances created from the same `ImportObject` and `Module` run with rayon)
- [#834](https://github.com/wasmerio/wasmer/pull/834) Fix panic when parsing numerical arguments for no-ABI targets run with the wasmer binary
- [#833](https://github.com/wasmerio/wasmer/pull/833) Add doc example of using ImportObject's new `maybe_with_namespace` method
- [#832](https://github.com/wasmerio/wasmer/pull/832) Delete unused runtime ABI
- [#809](https://github.com/wasmerio/wasmer/pull/809) Fix bugs leading to panics in `LocalBacking`.
- [#831](https://github.com/wasmerio/wasmer/pull/831) Add support for atomic operations, excluding wait and notify, to singlepass.
- [#822](https://github.com/wasmerio/wasmer/pull/822) Update Cranelift fork version to `0.43.1`
- [#829](https://github.com/wasmerio/wasmer/pull/829) Fix deps on `make bench-*` commands; benchmarks don't compile other backends now
- [#807](https://github.com/wasmerio/wasmer/pull/807) Implement Send for `Instance`, breaking change on `ImportObject`, remove method `get_namespace` replaced with `with_namespace` and `maybe_with_namespace`
- [#817](https://github.com/wasmerio/wasmer/pull/817) Add document for tracking features across backends and language integrations, [docs/feature_matrix.md]
- [#823](https://github.com/wasmerio/wasmer/issues/823) Improved Emscripten / WASI integration
- [#821](https://github.com/wasmerio/wasmer/issues/821) Remove patch version on most deps Cargo manifests.  This gives Wasmer library users more control over which versions of the deps they use.
- [#820](https://github.com/wasmerio/wasmer/issues/820) Remove null-pointer checks in `WasmPtr` from runtime-core, re-add them in Emscripten
- [#803](https://github.com/wasmerio/wasmer/issues/803) Add method to `Ctx` to invoke functions by their `TableIndex`
- [#790](https://github.com/wasmerio/wasmer/pull/790) Fix flaky test failure with LLVM, switch to large code model.
- [#788](https://github.com/wasmerio/wasmer/pull/788) Use union merge on the changelog file.
- [#785](https://github.com/wasmerio/wasmer/pull/785) Include Apache license file for spectests.
- [#786](https://github.com/wasmerio/wasmer/pull/786) In the LLVM backend, lower atomic wasm operations to atomic machine instructions.
- [#784](https://github.com/wasmerio/wasmer/pull/784) Fix help string for wasmer run.

## 0.7.0 - 2019-09-12

Special thanks to @YaronWittenstein @penberg for their contributions.

- [#776](https://github.com/wasmerio/wasmer/issues/776) Allow WASI preopened fds to be closed
- [#774](https://github.com/wasmerio/wasmer/issues/774) Add more methods to the `WasiFile` trait
- [#772](https://github.com/wasmerio/wasmer/issues/772) [#770](https://github.com/wasmerio/wasmer/issues/770) Handle more internal failures by passing back errors
- [#756](https://github.com/wasmerio/wasmer/issues/756) Allow NULL parameter and 0 arity in `wasmer_export_func_call` C API
- [#747](https://github.com/wasmerio/wasmer/issues/747) Return error instead of panicking on traps when using the Wasmer binary
- [#741](https://github.com/wasmerio/wasmer/issues/741) Add validate Wasm fuzz target
- [#733](https://github.com/wasmerio/wasmer/issues/733) Remove dependency on compiler backends for `middleware-common`
- [#732](https://github.com/wasmerio/wasmer/issues/732) [#731](https://github.com/wasmerio/wasmer/issues/731) WASI bug fixes and improvements
- [#726](https://github.com/wasmerio/wasmer/issues/726) Add serialization and deserialization for Wasi State
- [#716](https://github.com/wasmerio/wasmer/issues/716) Improve portability of install script
- [#714](https://github.com/wasmerio/wasmer/issues/714) Add Code of Conduct
- [#708](https://github.com/wasmerio/wasmer/issues/708) Remove unconditional dependency on Cranelift in the C API
- [#703](https://github.com/wasmerio/wasmer/issues/703) Fix compilation on AArch64 Linux
- [#702](https://github.com/wasmerio/wasmer/issues/702) Add SharedMemory to Wasmer. Add `--enable-threads` flag, add partial implementation of atomics to LLVM backend.
- [#698](https://github.com/wasmerio/wasmer/issues/698) [#690](https://github.com/wasmerio/wasmer/issues/690) [#687](https://github.com/wasmerio/wasmer/issues/690) Fix panics in Emscripten
- [#689](https://github.com/wasmerio/wasmer/issues/689) Replace `wasmer_runtime_code::memory::Atomic` with `std::sync::atomic` atomics, changing its interface
- [#680](https://github.com/wasmerio/wasmer/issues/680) [#673](https://github.com/wasmerio/wasmer/issues/673) [#669](https://github.com/wasmerio/wasmer/issues/669) [#660](https://github.com/wasmerio/wasmer/issues/660) [#659](https://github.com/wasmerio/wasmer/issues/659) Misc. runtime and singlepass fixes
- [#677](https://github.com/wasmerio/wasmer/issues/677) [#675](https://github.com/wasmerio/wasmer/issues/675) [#674](https://github.com/wasmerio/wasmer/issues/674) LLVM backend fixes and improvements
- [#671](https://github.com/wasmerio/wasmer/issues/671) Implement fs polling in `wasi::poll_oneoff` for Unix-like platforms
- [#656](https://github.com/wasmerio/wasmer/issues/656) Move CI to Azure Pipelines
- [#650](https://github.com/wasmerio/wasmer/issues/650) Implement `wasi::path_rename`, improve WASI FS public api, and allow open files to exist even when the underlying file is deleted
- [#643](https://github.com/wasmerio/wasmer/issues/643) Implement `wasi::path_symlink` and improve WASI FS public api IO error reporting
- [#608](https://github.com/wasmerio/wasmer/issues/608) Implement wasi syscalls `fd_allocate`, `fd_sync`, `fd_pread`, `path_link`, `path_filestat_set_times`; update WASI fs API in a WIP way; reduce coupling of WASI code to host filesystem; make debug messages from WASI more readable; improve rights-checking when calling syscalls; implement reference counting on inodes; misc bug fixes and improvements
- [#616](https://github.com/wasmerio/wasmer/issues/616) Create the import object separately from instance instantiation in `runtime-c-api`
- [#620](https://github.com/wasmerio/wasmer/issues/620) Replace one `throw()` with `noexcept` in llvm backend
- [#618](https://github.com/wasmerio/wasmer/issues/618) Implement `InternalEvent::Breakpoint` in the llvm backend to allow metering in llvm
- [#615](https://github.com/wasmerio/wasmer/issues/615) Eliminate `FunctionEnvironment` construction in `feed_event()` speeding up to 70% of compilation in clif
- [#609](https://github.com/wasmerio/wasmer/issues/609) Update dependencies
- [#602](https://github.com/wasmerio/wasmer/issues/602) C api extract instance context from instance
- [#590](https://github.com/wasmerio/wasmer/issues/590) Error visibility changes in wasmer-c-api
- [#589](https://github.com/wasmerio/wasmer/issues/589) Make `wasmer_byte_array` fields `public` in wasmer-c-api

## 0.6.0 - 2019-07-31
- [#603](https://github.com/wasmerio/wasmer/pull/603) Update Wapm-cli, bump version numbers
- [#595](https://github.com/wasmerio/wasmer/pull/595) Add unstable public API for interfacing with the WASI file system in plugin-like usecases
- [#598](https://github.com/wasmerio/wasmer/pull/598) LLVM Backend is now supported in Windows
- [#599](https://github.com/wasmerio/wasmer/pull/599) Fix llvm backend failures in fat spec tests and simd_binaryen spec test.
- [#579](https://github.com/wasmerio/wasmer/pull/579) Fix bug in caching with LLVM and Singlepass backends.
  Add `default-backend-singlepass`, `default-backend-llvm`, and `default-backend-cranelift` features to `wasmer-runtime`
  to control the `default_compiler()` function (this is a breaking change).  Add `compiler_for_backend` function in `wasmer-runtime`
- [#561](https://github.com/wasmerio/wasmer/pull/561) Call the `data_finalizer` field on the `Ctx`
- [#576](https://github.com/wasmerio/wasmer/pull/576) fix `Drop` of uninit `Ctx`
- [#542](https://github.com/wasmerio/wasmer/pull/542) Add SIMD support to Wasmer (LLVM backend only)
  - Updates LLVM to version 8.0

## 0.5.7 - 2019-07-23
- [#575](https://github.com/wasmerio/wasmer/pull/575) Prepare for release; update wapm to 0.3.6
- [#555](https://github.com/wasmerio/wasmer/pull/555) WASI filesystem rewrite.  Major improvements
  - adds virtual root showing all preopened directories
  - improved sandboxing and code-reuse
  - symlinks work in a lot more situations
  - many misc. improvements to most syscalls touching the filesystem

## 0.5.6 - 2019-07-16
- [#565](https://github.com/wasmerio/wasmer/pull/565) Update wapm and bump version to 0.5.6
- [#563](https://github.com/wasmerio/wasmer/pull/563) Improve wasi testing infrastructure
  - fixes arg parsing from comments & fixes the mapdir test to have the native code doing the same thing as the WASI code
  - makes wasitests-generate output stdout/stderr by default & adds function to print stdout and stderr for a command if it fails
  - compiles wasm with size optimizations & strips generated wasm with wasm-strip
- [#554](https://github.com/wasmerio/wasmer/pull/554) Finish implementation of `wasi::fd_seek`, fix bug in filestat
- [#550](https://github.com/wasmerio/wasmer/pull/550) Fix singlepass compilation error with `imul` instruction


## 0.5.5 - 2019-07-10
- [#541](https://github.com/wasmerio/wasmer/pull/541) Fix dependency graph by making separate test crates; ABI implementations should not depend on compilers. Add Cranelift fork as git submodule of clif-backend
- [#537](https://github.com/wasmerio/wasmer/pull/537) Add hidden flag (`--cache-key`) to use prehashed key into the compiled wasm cache and change compiler backend-specific caching to use directories
- [#536](https://github.com/wasmerio/wasmer/pull/536) ~Update cache to use compiler backend name in cache key~

## 0.5.4 - 2019-07-06
- [#529](https://github.com/wasmerio/wasmer/pull/529) Updates the Wasm Interface library, which is used by wapm, with bug fixes and error message improvements

## 0.5.3 - 2019-07-03
- [#523](https://github.com/wasmerio/wasmer/pull/523) Update wapm version to fix bug related to signed packages in the global namespace and locally-stored public keys

## 0.5.2 - 2019-07-02
- [#516](https://github.com/wasmerio/wasmer/pull/516) Add workaround for singlepass miscompilation on GetLocal
- [#521](https://github.com/wasmerio/wasmer/pull/521) Update Wapm-cli, bump version numbers
- [#518](https://github.com/wasmerio/wasmer/pull/518) Update Cranelift and WasmParser
- [#514](https://github.com/wasmerio/wasmer/pull/514) [#519](https://github.com/wasmerio/wasmer/pull/519) Improved Emscripten network related calls, added a null check to `WasmPtr`
- [#515](https://github.com/wasmerio/wasmer/pull/515) Improved Emscripten dyncalls
- [#513](https://github.com/wasmerio/wasmer/pull/513) Fix emscripten lseek implementation.
- [#510](https://github.com/wasmerio/wasmer/pull/510) Simplify construction of floating point constants in LLVM backend. Fix LLVM assertion failure due to definition of %ctx.

## 0.5.1 - 2019-06-24
- [#508](https://github.com/wasmerio/wasmer/pull/508) Update wapm version, includes bug fixes

## 0.5.0 - 2019-06-17

- [#471](https://github.com/wasmerio/wasmer/pull/471) Added missing functions to run Python. Improved Emscripten bindings
- [#494](https://github.com/wasmerio/wasmer/pull/494) Remove deprecated type aliases from libc in the runtime C API
- [#493](https://github.com/wasmerio/wasmer/pull/493) `wasmer_module_instantiate` has better error messages in the runtime C API
- [#474](https://github.com/wasmerio/wasmer/pull/474) Set the install name of the dylib to `@rpath`
- [#490](https://github.com/wasmerio/wasmer/pull/490) Add MiddlewareChain and StreamingCompiler to runtime
- [#487](https://github.com/wasmerio/wasmer/pull/487) Fix stack offset check in singlepass backend
- [#450](https://github.com/wasmerio/wasmer/pull/450) Added Metering
- [#481](https://github.com/wasmerio/wasmer/pull/481) Added context trampoline into runtime
- [#484](https://github.com/wasmerio/wasmer/pull/484) Fix bugs in emscripten socket syscalls
- [#476](https://github.com/wasmerio/wasmer/pull/476) Fix bug with wasi::environ_get, fix off by one error in wasi::environ_sizes_get
- [#470](https://github.com/wasmerio/wasmer/pull/470) Add mapdir support to Emscripten, implement getdents for Unix
- [#467](https://github.com/wasmerio/wasmer/pull/467) `wasmer_instantiate` returns better error messages in the runtime C API
- [#463](https://github.com/wasmerio/wasmer/pull/463) Fix bug in WASI path_open allowing one level above preopened dir to be accessed
- [#461](https://github.com/wasmerio/wasmer/pull/461) Prevent passing negative lengths in various places in the runtime C API
- [#459](https://github.com/wasmerio/wasmer/pull/459) Add monotonic and real time clocks for wasi on windows
- [#447](https://github.com/wasmerio/wasmer/pull/447) Add trace macro (`--features trace`) for more verbose debug statements
- [#451](https://github.com/wasmerio/wasmer/pull/451) Add `--mapdir=src:dest` flag to rename host directories in the guest context
- [#457](https://github.com/wasmerio/wasmer/pull/457) Implement file metadata for WASI, fix bugs in WASI clock code for Unix platforms

## 0.4.2 - 2019-05-16

- [#416](https://github.com/wasmerio/wasmer/pull/416) Remote code loading framework
- [#449](https://github.com/wasmerio/wasmer/pull/449) Fix bugs: opening host files in filestat and opening with write permissions unconditionally in path_open
- [#442](https://github.com/wasmerio/wasmer/pull/442) Misc. WASI FS fixes and implement readdir
- [#440](https://github.com/wasmerio/wasmer/pull/440) Fix type mismatch between `wasmer_instance_call` and `wasmer_export_func_*_arity` functions in the runtime C API.
- [#269](https://github.com/wasmerio/wasmer/pull/269) Add better runtime docs
- [#432](https://github.com/wasmerio/wasmer/pull/432) Fix returned value of `wasmer_last_error_message` in the runtime C API
- [#429](https://github.com/wasmerio/wasmer/pull/429) Get wasi::path_filestat_get working for some programs; misc. minor WASI FS improvements
- [#413](https://github.com/wasmerio/wasmer/pull/413) Update LLVM backend to use new parser codegen traits

## 0.4.1 - 2019-05-06

- [#426](https://github.com/wasmerio/wasmer/pull/426) Update wapm-cli submodule, bump version to 0.4.1
- [#422](https://github.com/wasmerio/wasmer/pull/422) Improved Emscripten functions to run optipng and pngquant compiled to wasm
- [#409](https://github.com/wasmerio/wasmer/pull/409) Improved Emscripten functions to run JavascriptCore compiled to wasm
- [#399](https://github.com/wasmerio/wasmer/pull/399) Add example of using a plugin extended from WASI
- [#397](https://github.com/wasmerio/wasmer/pull/397) Fix WASI fs abstraction to work on Windows
- [#390](https://github.com/wasmerio/wasmer/pull/390) Pin released wapm version and add it as a git submodule
- [#408](https://github.com/wasmerio/wasmer/pull/408) Add images to windows installer and update installer to add wapm bin directory to path

## 0.4.0 - 2019-04-23

- [#383](https://github.com/wasmerio/wasmer/pull/383) Hook up wasi exit code to wasmer cli.
- [#382](https://github.com/wasmerio/wasmer/pull/382) Improve error message on `--backend` flag to only suggest currently enabled backends
- [#381](https://github.com/wasmerio/wasmer/pull/381) Allow retrieving propagated user errors.
- [#379](https://github.com/wasmerio/wasmer/pull/379) Fix small return types from imported functions.
- [#371](https://github.com/wasmerio/wasmer/pull/371) Add more Debug impl for WASI types
- [#368](https://github.com/wasmerio/wasmer/pull/368) Fix issue with write buffering
- [#343](https://github.com/wasmerio/wasmer/pull/343) Implement preopened files for WASI and fix aligment issue when accessing WASI memory
- [#367](https://github.com/wasmerio/wasmer/pull/367) Add caching support to the LLVM backend.
- [#366](https://github.com/wasmerio/wasmer/pull/366) Remove `UserTrapper` trait to fix [#365](https://github.com/wasmerio/wasmer/issues/365).
- [#348](https://github.com/wasmerio/wasmer/pull/348) Refactor internal runtime ↔️ backend abstraction.
- [#355](https://github.com/wasmerio/wasmer/pull/355) Misc changes to `Cargo.toml`s for publishing
- [#352](https://github.com/wasmerio/wasmer/pull/352) Bump version numbers to 0.3.0
- [#351](https://github.com/wasmerio/wasmer/pull/351) Add hidden option to specify wasm program name (can be used to improve error messages)
- [#350](https://github.com/wasmerio/wasmer/pull/350) Enforce that CHANGELOG.md is updated through CI.
- [#349](https://github.com/wasmerio/wasmer/pull/349) Add [CHANGELOG.md](https://github.com/wasmerio/wasmer/blob/master/CHANGELOG.md).

## 0.3.0 - 2019-04-12

- [#276](https://github.com/wasmerio/wasmer/pull/276) [#288](https://github.com/wasmerio/wasmer/pull/288) [#344](https://github.com/wasmerio/wasmer/pull/344) Use new singlepass backend (with the `--backend=singlepass` when running Wasmer)
- [#338](https://github.com/wasmerio/wasmer/pull/338) Actually catch traps/panics/etc when using a typed func.
- [#325](https://github.com/wasmerio/wasmer/pull/325) Fixed func_index in debug mode
- [#323](https://github.com/wasmerio/wasmer/pull/323) Add validate subcommand to validate Wasm files
- [#321](https://github.com/wasmerio/wasmer/pull/321) Upgrade to Cranelift 0.3.0
- [#319](https://github.com/wasmerio/wasmer/pull/319) Add Export and GlobalDescriptor to Runtime API
- [#310](https://github.com/wasmerio/wasmer/pull/310) Cleanup warnings
- [#299](https://github.com/wasmerio/wasmer/pull/299) [#300](https://github.com/wasmerio/wasmer/pull/300) [#301](https://github.com/wasmerio/wasmer/pull/301) [#303](https://github.com/wasmerio/wasmer/pull/303) [#304](https://github.com/wasmerio/wasmer/pull/304) [#305](https://github.com/wasmerio/wasmer/pull/305) [#306](https://github.com/wasmerio/wasmer/pull/306) [#307](https://github.com/wasmerio/wasmer/pull/307) Add support for WASI 🎉
- [#286](https://github.com/wasmerio/wasmer/pull/286) Add extend to imports
- [#278](https://github.com/wasmerio/wasmer/pull/278) Add versioning to cache
- [#250](https://github.com/wasmerio/wasmer/pull/250) Setup bors<|MERGE_RESOLUTION|>--- conflicted
+++ resolved
@@ -12,7 +12,9 @@
 - [#1969](https://github.com/wasmerio/wasmer/pull/1969) Added D integration to the README
 
 ### Changed
+
 - [#1979](https://github.com/wasmerio/wasmer/pull/1979) `WasmPtr::get_utf8_string` was renamed to `WasmPtr::get_utf8_str` and made `unsafe`.
+- [#1932](https://github.com/wasmerio/wasmer/pull/1932) Emscripten execution with `wasmer run` is now behind a flag: `--allow-emscripten` as our implementation of the Emscripten ABI is not fully sandboxed.
 
 ### Fixed
 - [#1979](https://github.com/wasmerio/wasmer/pull/1979) `WasmPtr::get_utf8_string` now returns a `String`, fixing a soundness issue in certain circumstances. The old functionality is available under a new `unsafe` function, `WasmPtr::get_utf8_str`.
@@ -49,11 +51,7 @@
 
 ### Changed
 
-<<<<<<< HEAD
-- [#1932](https://github.com/wasmerio/wasmer/pull/1932) Emscripten execution with `wasmer run` is now behind a flag: `--allow-emscripten` as our implementation of the Emscripten ABI is not fully sandboxed.
-=======
 - [#1865](https://github.com/wasmerio/wasmer/pull/1865) Require that implementors of `WasmerEnv` also implement `Send`, `Sync`, and `Clone`.
->>>>>>> b05e2f50
 - [#1851](https://github.com/wasmerio/wasmer/pull/1851) Improve test suite and documentation of the Wasmer C API
 - [#1874](https://github.com/wasmerio/wasmer/pull/1874) Set `CompilerConfig` to be owned (following wasm-c-api)
 - [#1880](https://github.com/wasmerio/wasmer/pull/1880) Remove cmake dependency for tests
