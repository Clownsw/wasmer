run_with_build_env_vars: &run_with_build_env_vars
  environment:
    LLVM_SYS_70_PREFIX: /home/circleci/project/clang+llvm-7.0.0-x86_64-linux-gnu-ubuntu-16.04/

run_install_dependencies: &run_install_dependencies
  run:
    name: install dependencies
    command: |
      sudo apt-get install -y cmake
      curl -O https://releases.llvm.org/7.0.0/clang+llvm-7.0.0-x86_64-linux-gnu-ubuntu-16.04.tar.xz
      tar xf clang+llvm-7.0.0-x86_64-linux-gnu-ubuntu-16.04.tar.xz

version: 2
jobs:
  # Job used for testing
  lint:
    docker:
      - image: circleci/rust:latest
    <<: *run_with_build_env_vars
    steps:
      - checkout
      - restore_cache:
          keys:
            - v8-lint-{{ arch }}-{{ checksum "Cargo.lock" }}
            - v8-lint-{{ arch }}
      - <<: *run_install_dependencies
      - run:
          name: Install lint deps
          command: |
            git config --global --unset url."ssh://git@github.com".insteadOf || true
            rustup toolchain install nightly-2019-02-27
            rustup component add rustfmt
            rustup component add clippy --toolchain=nightly-2019-02-27 || cargo +nightly-2019-02-27 install --git https://github.com/rust-lang/rust-clippy/ --force clippy
      - run:
          name: Execute lints
          command: |
            make lint
      - save_cache:
          paths:
            - /usr/local/cargo/registry
            - target/debug/.fingerprint
            - target/debug/build
            - target/debug/deps
          key: v8-lint-{{ arch }}-{{ checksum "Cargo.lock" }}

  test:
    docker:
      - image: circleci/rust:latest
    <<: *run_with_build_env_vars
    steps:
      - checkout
      - restore_cache:
          keys:
            - v8-test-cargo-cache-linux-stable-{{ arch }}-{{ checksum "Cargo.lock" }}
            - v8-test-cargo-cache-linux-stable-{{ arch }}
      - <<: *run_install_dependencies
      - run:
          name: Tests
          command: make test
      - run:
          name: Emscripten Tests
          command: |
            make test-emscripten-clif
            make test-emscripten-llvm
      - run:
          name: Integration Tests
          command: make integration-tests
      - save_cache:
          paths:
            - /usr/local/cargo/registry
            - target/debug/.fingerprint
            - target/debug/build
            - target/debug/deps
          key: v8-test-cargo-cache-linux-stable-{{ arch }}-{{ checksum "Cargo.lock" }}

  test-macos:
    macos:
      xcode: "9.0"
    steps:
      - checkout
      - restore_cache:
          keys:
            - v8-cargo-cache-darwin-stable-{{ arch }}-{{ checksum "Cargo.lock" }}
            - v8-cargo-cache-darwin-stable-{{ arch }}
      - run:
          name: Install crate dependencies
          command: |
            # Installing cmake outside of brew to improve speed
            curl -O https://cmake.org/files/v3.4/cmake-3.4.1-Darwin-x86_64.tar.gz
            tar xf cmake-3.4.1-Darwin-x86_64.tar.gz
            export PATH="`pwd`/cmake-3.4.1-Darwin-x86_64/CMake.app/Contents/bin:$PATH"
            # Installing LLVM outside of brew
            curl -O https://releases.llvm.org/7.0.0/clang+llvm-7.0.0-x86_64-apple-darwin.tar.xz
            tar xf clang+llvm-7.0.0-x86_64-apple-darwin.tar.xz
      - run:
          name: Install Rust
          command: |
            curl https://sh.rustup.rs -sSf | sh -s -- -y
            export PATH="$HOME/.cargo/bin:$PATH"
            cargo --version
      - run:
          name: Tests
          command: |
            export PATH="$HOME/.cargo/bin:$PATH"
            export PATH="`pwd`/cmake-3.4.1-Darwin-x86_64/CMake.app/Contents/bin:$PATH"
            export LLVM_SYS_70_PREFIX="`pwd`/clang+llvm-7.0.0-x86_64-apple-darwin/"
            # We increase the ulimit for fixing cargo unclosed files in mac
            ulimit -n 8000
            sudo sysctl -w kern.maxfiles=655360 kern.maxfilesperproc=327680
            make test
      - run:
          name: Emscripten Tests
          command: |
            export PATH="$HOME/.cargo/bin:$PATH"
            export PATH="`pwd`/cmake-3.4.1-Darwin-x86_64/CMake.app/Contents/bin:$PATH"
            export LLVM_SYS_70_PREFIX="`pwd`/clang+llvm-7.0.0-x86_64-apple-darwin/"
            # We increase the ulimit for fixing cargo unclosed files in mac
            ulimit -n 8000
            sudo sysctl -w kern.maxfiles=655360 kern.maxfilesperproc=327680
            make test-emscripten-clif
            make test-emscripten-llvm
      - run:
          name: Integration Tests
          command: |
            export PATH="$HOME/.cargo/bin:$PATH"
            export PATH="`pwd`/cmake-3.4.1-Darwin-x86_64/CMake.app/Contents/bin:$PATH"
            export LLVM_SYS_70_PREFIX="`pwd`/clang+llvm-7.0.0-x86_64-apple-darwin/"
            make integration-tests
      - save_cache:
          paths:
            - ~/.cargo/registry/
            - target/debug/.fingerprint
            - target/debug/build
            - target/debug/deps
            - target/release/.fingerprint
            - target/release/build
            - target/release/deps
          key: v8-cargo-cache-darwin-stable-{{ arch }}-{{ checksum "Cargo.lock" }}

  test-and-build:
    docker:
      - image: circleci/rust:latest
    steps:
      - checkout
<<<<<<< HEAD
      - run:
          name: "Pull dependencies"
          command: |
            git clone git@github.com:wasmerio/wapm-cli.git
=======
>>>>>>> 94fac3dd
      - restore_cache:
          keys:
            - v8-cargo-cache-linux-nightly-{{ arch }}-{{ checksum "Cargo.lock" }}
            - v8-cargo-cache-linux-nightly-{{ arch }}
      - run:
          name: Install dependencies
          command: |
            sudo apt-get install -y cmake
            curl -O https://releases.llvm.org/7.0.0/clang+llvm-7.0.0-x86_64-linux-gnu-ubuntu-16.04.tar.xz
            tar xf clang+llvm-7.0.0-x86_64-linux-gnu-ubuntu-16.04.tar.xz
      # Use rust nightly (for singlepass, for now)
      - run: rustup default nightly-2019-04-11
      - run:
          name: Tests
          command: |
            export LLVM_SYS_70_PREFIX="`pwd`/clang+llvm-7.0.0-x86_64-linux-gnu-ubuntu-16.04/"
            make test
      - run:
          name: Emscripten Tests
          command: |
            export LLVM_SYS_70_PREFIX="`pwd`/clang+llvm-7.0.0-x86_64-linux-gnu-ubuntu-16.04/"
            make test-emscripten-clif
            make test-emscripten-llvm
      - run:
          name: Release Build
          command: |
            export LLVM_SYS_70_PREFIX="`pwd`/clang+llvm-7.0.0-x86_64-linux-gnu-ubuntu-16.04/"
<<<<<<< HEAD
            make release
            cargo build --release --manifest-path wapm-cli/Cargo.toml
=======
            make production-release
>>>>>>> 94fac3dd
            mkdir -p artifacts
            VERSION=$(cargo pkgid | cut -d# -f2 | cut -d: -f2)
            # GIT_VERSION=$(git describe --exact-match --tags)
            echo "${VERSION}" >> artifacts/version
            echo "${CIRCLE_TAG}" >> artifacts/git_version
            make build-install
            cp ./wasmer.tar.gz ./artifacts/$(./binary-name.sh)
      - run:
          name: Debug flag checked
          command: |
            cargo check --features "debug"
      - persist_to_workspace:
          root: .
          paths:
            - artifacts
      - save_cache:
          paths:
            - /usr/local/cargo/registry
            - target/debug/.fingerprint
            - target/debug/build
            - target/debug/deps
            - target/release/.fingerprint
            - target/release/build
            - target/release/deps
<<<<<<< HEAD
            - wapm-cli/target/release/.fingerprint
            - wapm-cli/target/release/build
            - wapm-cli/target/release/deps
=======
>>>>>>> 94fac3dd
          key: v8-cargo-cache-linux-nightly-{{ arch }}-{{ checksum "Cargo.lock" }}

  test-and-build-macos:
    macos:
      xcode: "9.0"
    steps:
      - checkout
<<<<<<< HEAD
      - run:
          name: "Pull dependencies"
          command: |
            git clone git@github.com:wasmerio/wapm-cli.git
=======
>>>>>>> 94fac3dd
      - restore_cache:
          keys:
            - v8-cargo-cache-darwin-nightly-{{ arch }}-{{ checksum "Cargo.lock" }}
            - v8-cargo-cache-darwin-nightly-{{ arch }}
      - run:
          name: Install crate dependencies
          command: |
            # Installing cmake outside of brew to improve speed
            curl -O https://cmake.org/files/v3.4/cmake-3.4.1-Darwin-x86_64.tar.gz
            tar xf cmake-3.4.1-Darwin-x86_64.tar.gz
            export PATH="`pwd`/cmake-3.4.1-Darwin-x86_64/CMake.app/Contents/bin:$PATH"
            # Installing LLVM outside of brew
            curl -O https://releases.llvm.org/7.0.0/clang+llvm-7.0.0-x86_64-apple-darwin.tar.xz
            tar xf clang+llvm-7.0.0-x86_64-apple-darwin.tar.xz
      - run:
          name: Install Rust
          command: |
            curl https://sh.rustup.rs -sSf | sh -s -- -y --default-toolchain nightly-2019-04-11
            export PATH="$HOME/.cargo/bin:$PATH"
            cargo --version
      # Use rust nightly (for singlepass, for now)
      # - run:
      #     name: Install Rust nightly
      #     command: |
      #       export PATH="$HOME/.rustup/bin:$PATH"
      #       rustup default nightly-2019-04-11
      - run:
          name: Tests
          command: |
            export PATH="`pwd`/cmake-3.4.1-Darwin-x86_64/CMake.app/Contents/bin:$PATH"
            export PATH="$HOME/.cargo/bin:$PATH"
            export LLVM_SYS_70_PREFIX="`pwd`/clang+llvm-7.0.0-x86_64-apple-darwin/"
            # We increase the ulimit for fixing cargo unclosed files in mac
            ulimit -n 8000
            sudo sysctl -w kern.maxfiles=655360 kern.maxfilesperproc=327680
            make test
      - run:
          name: Emscripten Tests
          command: |
            export PATH="`pwd`/cmake-3.4.1-Darwin-x86_64/CMake.app/Contents/bin:$PATH"
            export PATH="$HOME/.cargo/bin:$PATH"
            export LLVM_SYS_70_PREFIX="`pwd`/clang+llvm-7.0.0-x86_64-apple-darwin/"
            # We increase the ulimit for fixing cargo unclosed files in mac
            ulimit -n 8000
            sudo sysctl -w kern.maxfiles=655360 kern.maxfilesperproc=327680
            make test-emscripten-clif
            make test-emscripten-singlepass
      - run:
          name: Release Build
          command: |
            export PATH="`pwd`/cmake-3.4.1-Darwin-x86_64/CMake.app/Contents/bin:$PATH"
            export PATH="$HOME/.cargo/bin:$PATH"
            export LLVM_SYS_70_PREFIX="`pwd`/clang+llvm-7.0.0-x86_64-apple-darwin/"
<<<<<<< HEAD
            make release
            cargo build --release --manifest-path wapm-cli/Cargo.toml
=======
            make production-release
>>>>>>> 94fac3dd
            mkdir -p artifacts
            make build-install
            cp ./wasmer.tar.gz ./artifacts/$(./binary-name.sh)
            # VERSION=$(cargo pkgid | cut -d# -f2 | cut -d: -f2)
            # echo "${VERSION}" >> artifacts/version
      - persist_to_workspace:
          root: .
          paths:
            - artifacts
      - save_cache:
          paths:
            - ~/.cargo/registry/
            - target/debug/.fingerprint
            - target/debug/build
            - target/debug/deps
            - target/release/.fingerprint
            - target/release/build
            - target/release/deps
<<<<<<< HEAD
            - wapm-cli/target/release/.fingerprint
            - wapm-cli/target/release/build
            - wapm-cli/target/release/deps
=======
>>>>>>> 94fac3dd
          key: v8-cargo-cache-darwin-nightly-{ arch }}-{{ checksum "Cargo.lock" }}

  test-rust-nightly:
    docker:
      - image: circleci/rust:latest
    steps:
      - checkout
      - restore_cache:
          keys:
            - v8-cargo-cache-linux-nightly-{{ arch }}-{{ checksum "Cargo.lock" }}
            - v8-cargo-cache-linux-nightly-{{ arch }}
      - run:
          name: Install dependencies
          command: |
            sudo apt-get install -y cmake
            curl -O https://releases.llvm.org/7.0.0/clang+llvm-7.0.0-x86_64-linux-gnu-ubuntu-16.04.tar.xz
            tar xf clang+llvm-7.0.0-x86_64-linux-gnu-ubuntu-16.04.tar.xz
      - run: rustup default nightly-2019-04-11
      - run: |
          export LLVM_SYS_70_PREFIX="`pwd`/clang+llvm-7.0.0-x86_64-linux-gnu-ubuntu-16.04/"
          make test
          make test-singlepass
          make test-emscripten-clif
          make test-emscripten-singlepass
      - save_cache:
          paths:
            - /usr/local/cargo/registry
            - target/debug/.fingerprint
            - target/debug/build
            - target/debug/deps
          key: v8-cargo-cache-linux-nightly-{{ arch }}-{{ checksum "Cargo.lock" }}-nightly

  publish-github-release:
    docker:
      - image: cibuilds/github
    steps:
      - attach_workspace:
          at: .
      - run:
          name: "Publish Release on GitHub"
          command: |
            # go get github.com/tcnksm/ghr
            # VERSION=$(git log -1 --pretty=%B)
            # VERSION=$(./artifacts/ --version)
            VERSION=$(cat ./artifacts/version)
            # VERSION_TAG=${CIRCLE_TAG}
            VERSION_TAG=$(cat ./artifacts/git_version)
            rm ./artifacts/version
            rm ./artifacts/git_version
            # VERSION_TAG=$(git describe --exact-match --tags)
            #if [ "$VERSION" == "$VERSION_TAG" ]; then
            # echo "Versions match, publishing to Github"
            ghr -t ${GITHUB_TOKEN} -u ${CIRCLE_PROJECT_USERNAME} -r ${CIRCLE_PROJECT_REPONAME} -c ${CIRCLE_SHA1} -replace ${VERSION} ./artifacts/
            #else
            #    echo "Versions don't match. Wasmer output version (wasmer --version) is ${VERSION} while Git tag is ${VERSION_TAG}"
            #    exit 1
            #fi
  trigger-benchmark-build:
    docker:
      - image: circleci/rust:latest
    steps:
      - run:
          name: "Trigger Benchmark Build"
          command: |
            if [[ -z "${CIRCLE_API_USER_TOKEN}" ]]; then
               echo "CIRCLE_API_USER_TOKEN environment variable not set"
               exit 1
            else
               echo "Triggering benchmark build"
               curl -u ${CIRCLE_API_USER_TOKEN} \
                    -d build_parameters[CIRCLE_JOB]=bench \
                    https://circleci.com/api/v1.1/project/github/wasmerio/wasmer-bench/tree/master
            fi

workflows:
  version: 2
  main:
    jobs:
      - lint
      - test:
          filters:
            branches:
              only:
                - trying
                - staging
      - test-macos:
          filters:
            branches:
              only:
                - trying
                - staging
      - test-and-build:
          filters:
            branches:
              only:
                - master
      - test-and-build-macos:
          filters:
            branches:
              only:
                - master
      - test-rust-nightly:
          filters:
            branches:
              only:
                - trying
                - staging
      - publish-github-release:
          requires:
            - lint
            - test-and-build
            - test-and-build-macos
          filters:
            branches:
              only: master
      # - trigger-benchmark-build:
      #     requires:
      #       - test-and-build
      #       - lint
      #     filters:
      #       branches:
      #         only: master<|MERGE_RESOLUTION|>--- conflicted
+++ resolved
@@ -142,13 +142,10 @@
       - image: circleci/rust:latest
     steps:
       - checkout
-<<<<<<< HEAD
       - run:
           name: "Pull dependencies"
           command: |
             git clone git@github.com:wasmerio/wapm-cli.git
-=======
->>>>>>> 94fac3dd
       - restore_cache:
           keys:
             - v8-cargo-cache-linux-nightly-{{ arch }}-{{ checksum "Cargo.lock" }}
@@ -176,12 +173,8 @@
           name: Release Build
           command: |
             export LLVM_SYS_70_PREFIX="`pwd`/clang+llvm-7.0.0-x86_64-linux-gnu-ubuntu-16.04/"
-<<<<<<< HEAD
-            make release
+            make production-release
             cargo build --release --manifest-path wapm-cli/Cargo.toml
-=======
-            make production-release
->>>>>>> 94fac3dd
             mkdir -p artifacts
             VERSION=$(cargo pkgid | cut -d# -f2 | cut -d: -f2)
             # GIT_VERSION=$(git describe --exact-match --tags)
@@ -206,12 +199,9 @@
             - target/release/.fingerprint
             - target/release/build
             - target/release/deps
-<<<<<<< HEAD
             - wapm-cli/target/release/.fingerprint
             - wapm-cli/target/release/build
             - wapm-cli/target/release/deps
-=======
->>>>>>> 94fac3dd
           key: v8-cargo-cache-linux-nightly-{{ arch }}-{{ checksum "Cargo.lock" }}
 
   test-and-build-macos:
@@ -219,13 +209,10 @@
       xcode: "9.0"
     steps:
       - checkout
-<<<<<<< HEAD
       - run:
           name: "Pull dependencies"
           command: |
             git clone git@github.com:wasmerio/wapm-cli.git
-=======
->>>>>>> 94fac3dd
       - restore_cache:
           keys:
             - v8-cargo-cache-darwin-nightly-{{ arch }}-{{ checksum "Cargo.lock" }}
@@ -279,12 +266,8 @@
             export PATH="`pwd`/cmake-3.4.1-Darwin-x86_64/CMake.app/Contents/bin:$PATH"
             export PATH="$HOME/.cargo/bin:$PATH"
             export LLVM_SYS_70_PREFIX="`pwd`/clang+llvm-7.0.0-x86_64-apple-darwin/"
-<<<<<<< HEAD
-            make release
+            make production-release
             cargo build --release --manifest-path wapm-cli/Cargo.toml
-=======
-            make production-release
->>>>>>> 94fac3dd
             mkdir -p artifacts
             make build-install
             cp ./wasmer.tar.gz ./artifacts/$(./binary-name.sh)
@@ -303,12 +286,9 @@
             - target/release/.fingerprint
             - target/release/build
             - target/release/deps
-<<<<<<< HEAD
             - wapm-cli/target/release/.fingerprint
             - wapm-cli/target/release/build
             - wapm-cli/target/release/deps
-=======
->>>>>>> 94fac3dd
           key: v8-cargo-cache-darwin-nightly-{ arch }}-{{ checksum "Cargo.lock" }}
 
   test-rust-nightly:
