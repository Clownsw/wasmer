use crate::{
    module::{Module, ModuleInfo},
    sys::Memory,
};
use digest::Digest;
use meowhash::MeowHasher;
use std::{fmt, io, mem, slice};

#[derive(Debug)]
pub enum InvalidFileType {
    InvalidSize,
    InvalidMagic,
}

#[derive(Debug)]
pub enum Error {
    IoError(io::Error),
    DeserializeError(String),
    SerializeError(String),
    Unknown(String),
    InvalidFile(InvalidFileType),
    InvalidatedCache,
}

impl From<io::Error> for Error {
    fn from(io_err: io::Error) -> Self {
        Error::IoError(io_err)
    }
}

/// The hash of a wasm module.
///
/// Used as a key when loading and storing modules in a [`Cache`].
///
/// [`Cache`]: trait.Cache.html
#[derive(Debug, Copy, Clone, PartialEq, Eq, Hash, Serialize, Deserialize)]
pub struct WasmHash([u8; 32], [u8; 32]);

impl WasmHash {
    /// Hash a wasm module.
    ///
    /// # Note:
    /// This does no verification that the supplied data
    /// is, in fact, a wasm module.
    pub fn generate(wasm: &[u8]) -> Self {
        let mut first_part = [0u8; 32];
        let mut second_part = [0u8; 32];
        let generic_array = MeowHasher::digest(wasm);

        first_part.copy_from_slice(&generic_array[0..32]);
        second_part.copy_from_slice(&generic_array[32..64]);
        WasmHash(first_part, second_part)
    }

    /// Create the hexadecimal representation of the
    /// stored hash.
    pub fn encode(self) -> String {
        hex::encode(&self.into_array() as &[u8])
    }

    pub(crate) fn into_array(self) -> [u8; 64] {
        let mut total = [0u8; 64];
        total[0..32].copy_from_slice(&self.0);
        total[32..64].copy_from_slice(&self.1);
        total
    }
}

const CURRENT_CACHE_VERSION: u64 = 0;
static WASMER_CACHE_MAGIC: [u8; 8] = *b"WASMER\0\0";

/// The header of a cache file.
#[repr(C, packed)]
struct ArtifactHeader {
    magic: [u8; 8], // [W, A, S, M, E, R, \0, \0]
    version: u64,
    data_len: u64,
<<<<<<< HEAD
    wasm_hash: [u8; 64], // Sha256 of the wasm in binary format.
=======
>>>>>>> 9b32a6cc
}

impl ArtifactHeader {
    pub fn read_from_slice(buffer: &[u8]) -> Result<(&Self, &[u8]), Error> {
        if buffer.len() >= mem::size_of::<ArtifactHeader>() {
            if &buffer[..8] == &WASMER_CACHE_MAGIC {
                let (header_slice, body_slice) = buffer.split_at(mem::size_of::<ArtifactHeader>());
                let header = unsafe { &*(header_slice.as_ptr() as *const ArtifactHeader) };

                if header.version == CURRENT_CACHE_VERSION {
                    Ok((header, body_slice))
                } else {
                    Err(Error::InvalidatedCache)
                }
            } else {
                Err(Error::InvalidFile(InvalidFileType::InvalidMagic))
            }
        } else {
            Err(Error::InvalidFile(InvalidFileType::InvalidSize))
        }
    }

    pub fn read_from_slice_mut(buffer: &mut [u8]) -> Result<(&mut Self, &mut [u8]), Error> {
        if buffer.len() >= mem::size_of::<ArtifactHeader>() {
            if &buffer[..8] == &WASMER_CACHE_MAGIC {
                let (header_slice, body_slice) =
                    buffer.split_at_mut(mem::size_of::<ArtifactHeader>());
                let header = unsafe { &mut *(header_slice.as_ptr() as *mut ArtifactHeader) };

                if header.version == CURRENT_CACHE_VERSION {
                    Ok((header, body_slice))
                } else {
                    Err(Error::InvalidatedCache)
                }
            } else {
                Err(Error::InvalidFile(InvalidFileType::InvalidMagic))
            }
        } else {
            Err(Error::InvalidFile(InvalidFileType::InvalidSize))
        }
    }

    pub fn as_slice(&self) -> &[u8] {
        let ptr = self as *const ArtifactHeader as *const u8;
        unsafe { slice::from_raw_parts(ptr, mem::size_of::<ArtifactHeader>()) }
    }
}

#[derive(Serialize, Deserialize)]
struct ArtifactInner {
    info: Box<ModuleInfo>,
    #[serde(with = "serde_bytes")]
    backend_metadata: Box<[u8]>,
    compiled_code: Memory,
}

pub struct Artifact {
    inner: ArtifactInner,
}

impl Artifact {
    pub(crate) fn from_parts(
        info: Box<ModuleInfo>,
        backend_metadata: Box<[u8]>,
        compiled_code: Memory,
    ) -> Self {
        Self {
            inner: ArtifactInner {
                info,
                backend_metadata,
                compiled_code,
            },
        }
    }

    pub fn deserialize(bytes: &[u8]) -> Result<Self, Error> {
        let (_, body_slice) = ArtifactHeader::read_from_slice(bytes)?;

        let inner = serde_bench::deserialize(body_slice)
            .map_err(|e| Error::DeserializeError(format!("{:#?}", e)))?;

        Ok(Artifact { inner })
    }

    pub fn info(&self) -> &ModuleInfo {
        &self.inner.info
    }

    #[doc(hidden)]
    pub fn consume(self) -> (ModuleInfo, Box<[u8]>, Memory) {
        (
            *self.inner.info,
            self.inner.backend_metadata,
            self.inner.compiled_code,
        )
    }

    pub fn serialize(&self) -> Result<Vec<u8>, Error> {
        let cache_header = ArtifactHeader {
            magic: WASMER_CACHE_MAGIC,
            version: CURRENT_CACHE_VERSION,
            data_len: 0,
        };

        let mut buffer = cache_header.as_slice().to_vec();

        serde_bench::serialize(&mut buffer, &self.inner)
            .map_err(|e| Error::SerializeError(e.to_string()))?;

        let data_len = (buffer.len() - mem::size_of::<ArtifactHeader>()) as u64;

        let (header, _) = ArtifactHeader::read_from_slice_mut(&mut buffer)?;
        header.data_len = data_len;

        Ok(buffer)
    }
}

/// A generic cache for storing and loading compiled wasm modules.
///
/// The `wasmer-runtime` supplies a naive `FileSystemCache` api.
pub trait Cache {
    type LoadError: fmt::Debug;
    type StoreError: fmt::Debug;

    fn load(&self, key: WasmHash) -> Result<Module, Self::LoadError>;
    fn store(&mut self, key: WasmHash, module: Module) -> Result<(), Self::StoreError>;
}<|MERGE_RESOLUTION|>--- conflicted
+++ resolved
@@ -75,10 +75,7 @@
     magic: [u8; 8], // [W, A, S, M, E, R, \0, \0]
     version: u64,
     data_len: u64,
-<<<<<<< HEAD
     wasm_hash: [u8; 64], // Sha256 of the wasm in binary format.
-=======
->>>>>>> 9b32a6cc
 }
 
 impl ArtifactHeader {
