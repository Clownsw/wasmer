--- conflicted
+++ resolved
@@ -1,11 +1,7 @@
 use std::collections::BTreeSet;
-<<<<<<< HEAD
 use wasmer::vm::VMSharedMemory;
 use wasmer::{AsStoreMut, Imports, Memory, Module};
-=======
-use wasmer::Module;
 use wasmer_wasi_types::wasi::Errno;
->>>>>>> 06300d32
 
 #[allow(dead_code)]
 /// Check if a provided module is compiled for some version of WASI.
