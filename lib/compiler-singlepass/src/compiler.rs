//! Support for compiling with Singlepass.
// Allow unused imports while developing.
#![allow(unused_imports, dead_code)]

use crate::codegen::FuncGen;
use crate::config::Singlepass;
use crate::machine::Machine;
use crate::machine::{
    gen_import_call_trampoline, gen_std_dynamic_import_trampoline, gen_std_trampoline, CodegenError,
};
use crate::machine_arm64::MachineARM64;
use crate::machine_x64::MachineX86_64;
use loupe::MemoryUsage;
#[cfg(feature = "rayon")]
use rayon::prelude::{IntoParallelIterator, ParallelIterator};
use std::sync::Arc;
use wasmer_compiler::{
    Architecture, CallingConvention, Compilation, CompileError, CompileModuleInfo,
    CompiledFunction, Compiler, CompilerConfig, CpuFeature, FunctionBinaryReader, FunctionBody,
    FunctionBodyData, MiddlewareBinaryReader, ModuleMiddleware, ModuleMiddlewareChain,
    ModuleTranslationState, OperatingSystem, SectionIndex, Target, TrapInformation,
};
use wasmer_types::entity::{EntityRef, PrimaryMap};
use wasmer_types::{
    FunctionIndex, FunctionType, LocalFunctionIndex, MemoryIndex, ModuleInfo, TableIndex,
};
use wasmer_vm::{TrapCode, VMOffsets};

/// A compiler that compiles a WebAssembly module with Singlepass.
/// It does the compilation in one pass
#[derive(MemoryUsage)]
pub struct SinglepassCompiler {
    config: Singlepass,
}

impl SinglepassCompiler {
    /// Creates a new Singlepass compiler
    pub fn new(config: Singlepass) -> Self {
        Self { config }
    }

    /// Gets the config for this Compiler
    fn config(&self) -> &Singlepass {
        &self.config
    }
}

impl Compiler for SinglepassCompiler {
    /// Get the middlewares for this compiler
    fn get_middlewares(&self) -> &[Arc<dyn ModuleMiddleware>] {
        &self.config.middlewares
    }

    /// Compile the module using Singlepass, producing a compilation result with
    /// associated relocations.
    fn compile_module(
        &self,
        target: &Target,
        compile_info: &CompileModuleInfo,
        _module_translation: &ModuleTranslationState,
        function_body_inputs: PrimaryMap<LocalFunctionIndex, FunctionBodyData<'_>>,
    ) -> Result<Compilation, CompileError> {
        match target.triple().architecture {
            Architecture::X86_64 => {}
            Architecture::Aarch64(_) => {}
            _ => {
                return Err(CompileError::UnsupportedTarget(
                    target.triple().architecture.to_string(),
                ))
            }
        }
<<<<<<< HEAD
        let simd_arch = if target.cpu_features().contains(CpuFeature::AVX) {
            CpuFeature::AVX
        } else if target.cpu_features().contains(CpuFeature::SSE42) {
            CpuFeature::SSE42
        } else {
=======
        if target.triple().architecture == Architecture::X86_64
            && !target.cpu_features().contains(CpuFeature::AVX)
        {
>>>>>>> cb2d6c58
            return Err(CompileError::UnsupportedTarget(
                "x86_64 without AVX or SSE 4.2".to_string(),
            ));
        };
        if compile_info.features.multi_value {
            return Err(CompileError::UnsupportedFeature("multivalue".to_string()));
        }
        let calling_convention = match target.triple().default_calling_convention() {
            Ok(CallingConvention::WindowsFastcall) => CallingConvention::WindowsFastcall,
            Ok(CallingConvention::SystemV) => CallingConvention::SystemV,
            Ok(CallingConvention::AppleAarch64) => CallingConvention::AppleAarch64,
            _ => panic!("Unsupported Calling convention for Singlepass compiler"),
        };

        let memory_styles = &compile_info.memory_styles;
        let table_styles = &compile_info.table_styles;
        let vmoffsets = VMOffsets::new(8, &compile_info.module);
        let module = &compile_info.module;
        let import_trampolines: PrimaryMap<SectionIndex, _> = (0..module.num_imported_functions)
            .map(FunctionIndex::new)
            .collect::<Vec<_>>()
            .into_par_iter_if_rayon()
            .map(|i| {
                gen_import_call_trampoline(
                    &vmoffsets,
                    i,
                    &module.signatures[module.functions[i]],
                    target,
                    calling_convention,
                )
            })
            .collect::<Vec<_>>()
            .into_iter()
            .collect();
        let functions = function_body_inputs
            .iter()
            .collect::<Vec<(LocalFunctionIndex, &FunctionBodyData<'_>)>>()
            .into_par_iter_if_rayon()
            .map(|(i, input)| {
                let middleware_chain = self
                    .config
                    .middlewares
                    .generate_function_middleware_chain(i);
                let mut reader =
                    MiddlewareBinaryReader::new_with_offset(input.data, input.module_offset);
                reader.set_middleware_chain(middleware_chain);

                // This local list excludes arguments.
                let mut locals = vec![];
                let num_locals = reader.read_local_count()?;
                for _ in 0..num_locals {
                    let (count, ty) = reader.read_local_decl()?;
                    for _ in 0..count {
                        locals.push(ty);
                    }
                }

<<<<<<< HEAD
                let machine = match target.triple().architecture {
                    Architecture::X86_64 => MachineX86_64::new(Some(simd_arch)),
                    _ => unimplemented!(),
                };
                let mut generator = FuncGen::new(
                    module,
                    &self.config,
                    &vmoffsets,
                    &memory_styles,
                    &table_styles,
                    i,
                    &locals,
                    machine,
                    calling_convention,
                )
                .map_err(to_compile_error)?;
=======
                match target.triple().architecture {
                    Architecture::X86_64 => {
                        let machine = MachineX86_64::new();
                        let mut generator = FuncGen::new(
                            module,
                            &self.config,
                            &vmoffsets,
                            &memory_styles,
                            &table_styles,
                            i,
                            &locals,
                            machine,
                            calling_convention,
                        )
                        .map_err(to_compile_error)?;
                        while generator.has_control_frames() {
                            generator.set_srcloc(reader.original_position() as u32);
                            let op = reader.read_operator()?;
                            generator.feed_operator(op).map_err(to_compile_error)?;
                        }
>>>>>>> cb2d6c58

                        Ok(generator.finalize(&input))
                    }
                    Architecture::Aarch64(_) => {
                        let machine = MachineARM64::new();
                        let mut generator = FuncGen::new(
                            module,
                            &self.config,
                            &vmoffsets,
                            &memory_styles,
                            &table_styles,
                            i,
                            &locals,
                            machine,
                            calling_convention,
                        )
                        .map_err(to_compile_error)?;
                        while generator.has_control_frames() {
                            generator.set_srcloc(reader.original_position() as u32);
                            let op = reader.read_operator()?;
                            generator.feed_operator(op).map_err(to_compile_error)?;
                        }

                        Ok(generator.finalize(&input))
                    }
                    _ => unimplemented!(),
                }
            })
            .collect::<Result<Vec<CompiledFunction>, CompileError>>()?
            .into_iter()
            .collect::<PrimaryMap<LocalFunctionIndex, CompiledFunction>>();

        let function_call_trampolines = module
            .signatures
            .values()
            .collect::<Vec<_>>()
            .into_par_iter_if_rayon()
            .map(|func_type| gen_std_trampoline(&func_type, target, calling_convention))
            .collect::<Vec<_>>()
            .into_iter()
            .collect::<PrimaryMap<_, _>>();

        let dynamic_function_trampolines = module
            .imported_function_types()
            .collect::<Vec<_>>()
            .into_par_iter_if_rayon()
            .map(|func_type| {
                gen_std_dynamic_import_trampoline(
                    &vmoffsets,
                    &func_type,
                    target,
                    calling_convention,
                )
            })
            .collect::<Vec<_>>()
            .into_iter()
            .collect::<PrimaryMap<FunctionIndex, FunctionBody>>();

        Ok(Compilation::new(
            functions,
            import_trampolines,
            function_call_trampolines,
            dynamic_function_trampolines,
            None,
        ))
    }
}

trait ToCompileError {
    fn to_compile_error(self) -> CompileError;
}

impl ToCompileError for CodegenError {
    fn to_compile_error(self) -> CompileError {
        CompileError::Codegen(self.message)
    }
}

fn to_compile_error<T: ToCompileError>(x: T) -> CompileError {
    x.to_compile_error()
}

trait IntoParIterIfRayon {
    type Output;
    fn into_par_iter_if_rayon(self) -> Self::Output;
}

impl<T: Send> IntoParIterIfRayon for Vec<T> {
    #[cfg(not(feature = "rayon"))]
    type Output = std::vec::IntoIter<T>;
    #[cfg(feature = "rayon")]
    type Output = rayon::vec::IntoIter<T>;

    fn into_par_iter_if_rayon(self) -> Self::Output {
        #[cfg(not(feature = "rayon"))]
        return self.into_iter();
        #[cfg(feature = "rayon")]
        return self.into_par_iter();
    }
}

#[cfg(test)]
mod tests {
    use super::*;
    use std::str::FromStr;
    use target_lexicon::triple;
    use wasmer_compiler::{CpuFeature, Features, Triple};
    use wasmer_vm::{MemoryStyle, TableStyle};

    fn dummy_compilation_ingredients<'a>() -> (
        CompileModuleInfo,
        ModuleTranslationState,
        PrimaryMap<LocalFunctionIndex, FunctionBodyData<'a>>,
    ) {
        let compile_info = CompileModuleInfo {
            features: Features::new(),
            module: Arc::new(ModuleInfo::new()),
            memory_styles: PrimaryMap::<MemoryIndex, MemoryStyle>::new(),
            table_styles: PrimaryMap::<TableIndex, TableStyle>::new(),
        };
        let module_translation = ModuleTranslationState::new();
        let function_body_inputs = PrimaryMap::<LocalFunctionIndex, FunctionBodyData<'_>>::new();
        (compile_info, module_translation, function_body_inputs)
    }

    #[test]
    fn errors_for_unsupported_targets() {
        let compiler = SinglepassCompiler::new(Singlepass::default());

        // Compile for 32bit Linux
        let linux32 = Target::new(triple!("i686-unknown-linux-gnu"), CpuFeature::for_host());
        let (mut info, translation, inputs) = dummy_compilation_ingredients();
        let result = compiler.compile_module(&linux32, &mut info, &translation, inputs);
        match result.unwrap_err() {
            CompileError::UnsupportedTarget(name) => assert_eq!(name, "i686"),
            error => panic!("Unexpected error: {:?}", error),
        };

        // Compile for win32
        let win32 = Target::new(triple!("i686-pc-windows-gnu"), CpuFeature::for_host());
        let (mut info, translation, inputs) = dummy_compilation_ingredients();
        let result = compiler.compile_module(&win32, &mut info, &translation, inputs);
        match result.unwrap_err() {
            CompileError::UnsupportedTarget(name) => assert_eq!(name, "i686"), // Windows should be checked before architecture
            error => panic!("Unexpected error: {:?}", error),
        };
    }
}<|MERGE_RESOLUTION|>--- conflicted
+++ resolved
@@ -69,17 +69,12 @@
                 ))
             }
         }
-<<<<<<< HEAD
+
         let simd_arch = if target.cpu_features().contains(CpuFeature::AVX) {
             CpuFeature::AVX
         } else if target.cpu_features().contains(CpuFeature::SSE42) {
             CpuFeature::SSE42
         } else {
-=======
-        if target.triple().architecture == Architecture::X86_64
-            && !target.cpu_features().contains(CpuFeature::AVX)
-        {
->>>>>>> cb2d6c58
             return Err(CompileError::UnsupportedTarget(
                 "x86_64 without AVX or SSE 4.2".to_string(),
             ));
@@ -137,27 +132,9 @@
                     }
                 }
 
-<<<<<<< HEAD
-                let machine = match target.triple().architecture {
-                    Architecture::X86_64 => MachineX86_64::new(Some(simd_arch)),
-                    _ => unimplemented!(),
-                };
-                let mut generator = FuncGen::new(
-                    module,
-                    &self.config,
-                    &vmoffsets,
-                    &memory_styles,
-                    &table_styles,
-                    i,
-                    &locals,
-                    machine,
-                    calling_convention,
-                )
-                .map_err(to_compile_error)?;
-=======
                 match target.triple().architecture {
                     Architecture::X86_64 => {
-                        let machine = MachineX86_64::new();
+                        let machine = MachineX86_64::new(Some(simd_arch));
                         let mut generator = FuncGen::new(
                             module,
                             &self.config,
@@ -175,7 +152,6 @@
                             let op = reader.read_operator()?;
                             generator.feed_operator(op).map_err(to_compile_error)?;
                         }
->>>>>>> cb2d6c58
 
                         Ok(generator.finalize(&input))
                     }
