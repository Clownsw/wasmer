--- conflicted
+++ resolved
@@ -119,11 +119,7 @@
             .map(|export| {
                 let name = export.name().to_string();
                 let export = handle.lookup(&name).expect("export");
-<<<<<<< HEAD
-                let extern_ = Extern::from_vm_export(store, export);
-=======
-                let extern_ = Extern::from_export(store, export.into());
->>>>>>> 6041c031
+                let extern_ = Extern::from_vm_export(store, export.into());
                 (name, extern_)
             })
             .collect::<Exports>();
