// This file contains code from external sources.
// Attributions: https://github.com/wasmerio/wasmer/blob/master/ATTRIBUTIONS.md

//! Memory management for linear memories.
//!
//! `Memory` is to WebAssembly linear memories what `Table` is to WebAssembly tables.

use crate::trap::Trap;
use crate::{mmap::Mmap, store::MaybeInstanceOwned, vmcontext::VMMemoryDefinition};
use more_asserts::assert_ge;
use std::cell::UnsafeCell;
use std::convert::TryInto;
use std::ptr::NonNull;
<<<<<<< HEAD
use std::sync::{Arc, RwLock};
=======
use std::slice;
>>>>>>> 06300d32
use wasmer_types::{Bytes, MemoryError, MemoryStyle, MemoryType, Pages};

// The memory mapped area
#[derive(Debug)]
struct WasmMmap {
    // Our OS allocation of mmap'd memory.
    alloc: Mmap,
    // The current logical size in wasm pages of this linear memory.
    size: Pages,
    /// The owned memory definition used by the generated code
    vm_memory_definition: MaybeInstanceOwned<VMMemoryDefinition>,
}

impl WasmMmap {
    fn get_vm_memory_definition(&self) -> NonNull<VMMemoryDefinition> {
        self.vm_memory_definition.as_ptr()
    }

    fn size(&self) -> Pages {
        unsafe {
            let md_ptr = self.get_vm_memory_definition();
            let md = md_ptr.as_ref();
            Bytes::from(md.current_length).try_into().unwrap()
        }
    }

    fn grow(&mut self, delta: Pages, conf: VMMemoryConfig) -> Result<Pages, MemoryError> {
        // Optimization of memory.grow 0 calls.
        if delta.0 == 0 {
            return Ok(self.size);
        }

        let new_pages = self
            .size
            .checked_add(delta)
            .ok_or(MemoryError::CouldNotGrow {
                current: self.size,
                attempted_delta: delta,
            })?;
        let prev_pages = self.size;

        if let Some(maximum) = conf.maximum {
            if new_pages > maximum {
                return Err(MemoryError::CouldNotGrow {
                    current: self.size,
                    attempted_delta: delta,
                });
            }
        }

        // Wasm linear memories are never allowed to grow beyond what is
        // indexable. If the memory has no maximum, enforce the greatest
        // limit here.
        if new_pages >= Pages::max_value() {
            // Linear memory size would exceed the index range.
            return Err(MemoryError::CouldNotGrow {
                current: self.size,
                attempted_delta: delta,
            });
        }

        let delta_bytes = delta.bytes().0;
        let prev_bytes = prev_pages.bytes().0;
        let new_bytes = new_pages.bytes().0;

        if new_bytes > self.alloc.len() - conf.offset_guard_size {
            // If the new size is within the declared maximum, but needs more memory than we
            // have on hand, it's a dynamic heap and it can move.
            let guard_bytes = conf.offset_guard_size;
            let request_bytes =
                new_bytes
                    .checked_add(guard_bytes)
                    .ok_or_else(|| MemoryError::CouldNotGrow {
                        current: new_pages,
                        attempted_delta: Bytes(guard_bytes).try_into().unwrap(),
                    })?;

            let mut new_mmap =
                Mmap::accessible_reserved(new_bytes, request_bytes).map_err(MemoryError::Region)?;

            let copy_len = self.alloc.len() - conf.offset_guard_size;
            new_mmap.as_mut_slice()[..copy_len].copy_from_slice(&self.alloc.as_slice()[..copy_len]);

            self.alloc = new_mmap;
        } else if delta_bytes > 0 {
            // Make the newly allocated pages accessible.
            self.alloc
                .make_accessible(prev_bytes, delta_bytes)
                .map_err(MemoryError::Region)?;
        }

        self.size = new_pages;

        // update memory definition
        unsafe {
            let mut md_ptr = self.vm_memory_definition.as_ptr();
            let md = md_ptr.as_mut();
            md.current_length = new_pages.bytes().0;
            md.base = self.alloc.as_mut_ptr() as _;
        }

        Ok(prev_pages)
    }
}

/// A linear memory instance.
#[derive(Debug, Clone)]
struct VMMemoryConfig {
    // The optional maximum size in wasm pages of this linear memory.
    maximum: Option<Pages>,
    /// The WebAssembly linear memory description.
    memory: MemoryType,
    /// Our chosen implementation style.
    style: MemoryStyle,
    // Size in bytes of extra guard pages after the end to optimize loads and stores with
    // constant offsets.
    offset_guard_size: usize,
}

impl VMMemoryConfig {
    fn ty(&self, minimum: Pages) -> MemoryType {
        let mut out = self.memory;
        out.minimum = minimum;

        out
    }

    fn style(&self) -> MemoryStyle {
        self.style
    }
}

/// A linear memory instance.
#[derive(Debug)]
pub struct VMOwnedMemory {
    // The underlying allocation.
    mmap: WasmMmap,
    // Configuration of this memory
    config: VMMemoryConfig,
}

unsafe impl Send for VMOwnedMemory {}
unsafe impl Sync for VMOwnedMemory {}

/// A shared linear memory instance.
#[derive(Debug, Clone)]
pub struct VMSharedMemory {
    // The underlying allocation.
    mmap: Arc<RwLock<WasmMmap>>,
    // Configuration of this memory
    config: VMMemoryConfig,
}

unsafe impl Send for VMSharedMemory {}
unsafe impl Sync for VMSharedMemory {}

impl VMOwnedMemory {
    /// Create a new linear memory instance with specified minimum and maximum number of wasm pages.
    ///
    /// This creates a `Memory` with owned metadata: this can be used to create a memory
    /// that will be imported into Wasm modules.
    pub fn new(memory: &MemoryType, style: &MemoryStyle) -> Result<Self, MemoryError> {
        unsafe { Self::new_internal(memory, style, None) }
    }

    /// Create a new linear memory instance with specified minimum and maximum number of wasm pages.
    ///
    /// This creates a `Memory` with metadata owned by a VM, pointed to by
    /// `vm_memory_location`: this can be used to create a local memory.
    ///
    /// # Safety
    /// - `vm_memory_location` must point to a valid location in VM memory.
    pub unsafe fn from_definition(
        memory: &MemoryType,
        style: &MemoryStyle,
        vm_memory_location: NonNull<VMMemoryDefinition>,
    ) -> Result<Self, MemoryError> {
        Self::new_internal(memory, style, Some(vm_memory_location))
    }

    /// Build a `Memory` with either self-owned or VM owned metadata.
    unsafe fn new_internal(
        memory: &MemoryType,
        style: &MemoryStyle,
        vm_memory_location: Option<NonNull<VMMemoryDefinition>>,
    ) -> Result<Self, MemoryError> {
        if memory.minimum > Pages::max_value() {
            return Err(MemoryError::MinimumMemoryTooLarge {
                min_requested: memory.minimum,
                max_allowed: Pages::max_value(),
            });
        }
        // `maximum` cannot be set to more than `65536` pages.
        if let Some(max) = memory.maximum {
            if max > Pages::max_value() {
                return Err(MemoryError::MaximumMemoryTooLarge {
                    max_requested: max,
                    max_allowed: Pages::max_value(),
                });
            }
            if max < memory.minimum {
                return Err(MemoryError::InvalidMemory {
                    reason: format!(
                        "the maximum ({} pages) is less than the minimum ({} pages)",
                        max.0, memory.minimum.0
                    ),
                });
            }
        }

        let offset_guard_bytes = style.offset_guard_size() as usize;

        let minimum_pages = match style {
            MemoryStyle::Dynamic { .. } => memory.minimum,
            MemoryStyle::Static { bound, .. } => {
                assert_ge!(*bound, memory.minimum);
                *bound
            }
        };
        let minimum_bytes = minimum_pages.bytes().0;
        let request_bytes = minimum_bytes.checked_add(offset_guard_bytes).unwrap();
        let mapped_pages = memory.minimum;
        let mapped_bytes = mapped_pages.bytes();

        let mut alloc = Mmap::accessible_reserved(mapped_bytes.0, request_bytes)
            .map_err(MemoryError::Region)?;
        let base_ptr = alloc.as_mut_ptr();
        let mem_length = memory.minimum.bytes().0;
        let mmap = WasmMmap {
            vm_memory_definition: if let Some(mem_loc) = vm_memory_location {
                {
                    let mut ptr = mem_loc;
                    let md = ptr.as_mut();
                    md.base = base_ptr;
                    md.current_length = mem_length;
                }
                MaybeInstanceOwned::Instance(mem_loc)
            } else {
                MaybeInstanceOwned::Host(Box::new(UnsafeCell::new(VMMemoryDefinition {
                    base: base_ptr,
                    current_length: mem_length,
                })))
            },
            alloc,
            size: memory.minimum,
        };

        Ok(Self {
            mmap,
            config: VMMemoryConfig {
                maximum: memory.maximum,
                offset_guard_size: offset_guard_bytes,
                memory: *memory,
                style: *style,
            },
        })
    }
}

impl VMOwnedMemory {
    /// Converts this owned memory into shared memory
    pub fn to_shared(self) -> VMSharedMemory {
        VMSharedMemory {
            mmap: Arc::new(RwLock::new(self.mmap)),
            config: self.config,
        }
    }
}

impl LinearMemory for VMOwnedMemory {
    /// Returns the type for this memory.
    fn ty(&self) -> MemoryType {
        let minimum = self.mmap.size();
        self.config.ty(minimum)
    }

    /// Returns the size of hte memory in pages
    fn size(&self) -> Pages {
        self.mmap.size()
    }

    /// Returns the memory style for this memory.
    fn style(&self) -> MemoryStyle {
        self.config.style()
    }

    /// Grow memory by the specified amount of wasm pages.
    ///
    /// Returns `None` if memory can't be grown by the specified amount
    /// of wasm pages.
    fn grow(&mut self, delta: Pages) -> Result<Pages, MemoryError> {
        self.mmap.grow(delta, self.config.clone())
    }

    /// Return a `VMMemoryDefinition` for exposing the memory to compiled wasm code.
    fn vmmemory(&self) -> NonNull<VMMemoryDefinition> {
        self.mmap.vm_memory_definition.as_ptr()
    }

    /// Owned memory can not be cloned (this will always return None)
    fn try_clone(&self) -> Option<Box<dyn LinearMemory + 'static>> {
        None
    }
}

impl VMSharedMemory {
    /// Create a new linear memory instance with specified minimum and maximum number of wasm pages.
    ///
    /// This creates a `Memory` with owned metadata: this can be used to create a memory
    /// that will be imported into Wasm modules.
    pub fn new(memory: &MemoryType, style: &MemoryStyle) -> Result<Self, MemoryError> {
        Ok(VMOwnedMemory::new(memory, style)?.to_shared())
    }

    /// Create a new linear memory instance with specified minimum and maximum number of wasm pages.
    ///
    /// This creates a `Memory` with metadata owned by a VM, pointed to by
    /// `vm_memory_location`: this can be used to create a local memory.
    ///
    /// # Safety
    /// - `vm_memory_location` must point to a valid location in VM memory.
    pub unsafe fn from_definition(
        memory: &MemoryType,
        style: &MemoryStyle,
        vm_memory_location: NonNull<VMMemoryDefinition>,
    ) -> Result<Self, MemoryError> {
        Ok(VMOwnedMemory::from_definition(memory, style, vm_memory_location)?.to_shared())
    }
}

impl LinearMemory for VMSharedMemory {
    /// Returns the type for this memory.
    fn ty(&self) -> MemoryType {
        let minimum = {
            let guard = self.mmap.read().unwrap();
            guard.size()
        };
        self.config.ty(minimum)
    }

    /// Returns the size of hte memory in pages
    fn size(&self) -> Pages {
        let guard = self.mmap.read().unwrap();
        guard.size()
    }

    /// Returns the memory style for this memory.
    fn style(&self) -> MemoryStyle {
        self.config.style()
    }

    /// Grow memory by the specified amount of wasm pages.
    ///
    /// Returns `None` if memory can't be grown by the specified amount
    /// of wasm pages.
    fn grow(&mut self, delta: Pages) -> Result<Pages, MemoryError> {
        let mut guard = self.mmap.write().unwrap();
        guard.grow(delta, self.config.clone())
    }

    /// Return a `VMMemoryDefinition` for exposing the memory to compiled wasm code.
    fn vmmemory(&self) -> NonNull<VMMemoryDefinition> {
        let guard = self.mmap.read().unwrap();
        guard.vm_memory_definition.as_ptr()
    }

    /// Owned memory can not be cloned (this will always return None)
    fn try_clone(&self) -> Option<Box<dyn LinearMemory + 'static>> {
        None
    }
}

impl From<VMOwnedMemory> for VMMemory {
    fn from(mem: VMOwnedMemory) -> Self {
        Self(Box::new(mem))
    }
}

impl From<VMSharedMemory> for VMMemory {
    fn from(mem: VMSharedMemory) -> Self {
        Self(Box::new(mem))
    }
}

/// Represents linear memory that can be either owned or shared
#[derive(Debug)]
pub struct VMMemory(pub Box<dyn LinearMemory + 'static>);

impl From<Box<dyn LinearMemory + 'static>> for VMMemory {
    fn from(mem: Box<dyn LinearMemory + 'static>) -> Self {
        Self(mem)
    }
}

impl LinearMemory for VMMemory {
    /// Returns the type for this memory.
    fn ty(&self) -> MemoryType {
        self.0.ty()
    }

    /// Returns the size of hte memory in pages
    fn size(&self) -> Pages {
        self.0.size()
    }

    /// Grow memory by the specified amount of wasm pages.
    ///
    /// Returns `None` if memory can't be grown by the specified amount
    /// of wasm pages.
    fn grow(&mut self, delta: Pages) -> Result<Pages, MemoryError> {
        self.0.grow(delta)
    }

    /// Returns the memory style for this memory.
    fn style(&self) -> MemoryStyle {
        self.0.style()
    }

    /// Return a `VMMemoryDefinition` for exposing the memory to compiled wasm code.
    fn vmmemory(&self) -> NonNull<VMMemoryDefinition> {
        self.0.vmmemory()
    }

    /// Attempts to clone this memory (if its clonable)
    fn try_clone(&self) -> Option<Box<dyn LinearMemory + 'static>> {
        self.0.try_clone()
    }

    /// Initialize memory with data
    unsafe fn initialize_with_data(&self, start: usize, data: &[u8]) -> Result<(), Trap> {
        self.0.initialize_with_data(start, data)
    }
}

impl VMMemory {
    /// Creates a new linear memory instance of the correct type with specified
    /// minimum and maximum number of wasm pages.
    ///
    /// This creates a `Memory` with owned metadata: this can be used to create a memory
    /// that will be imported into Wasm modules.
    pub fn new(memory: &MemoryType, style: &MemoryStyle) -> Result<Self, MemoryError> {
        Ok(if memory.shared {
            Self(Box::new(VMSharedMemory::new(memory, style)?))
        } else {
            Self(Box::new(VMOwnedMemory::new(memory, style)?))
        })
    }

    /// Create a new linear memory instance with specified minimum and maximum number of wasm pages.
    ///
    /// This creates a `Memory` with metadata owned by a VM, pointed to by
    /// `vm_memory_location`: this can be used to create a local memory.
    ///
    /// # Safety
    /// - `vm_memory_location` must point to a valid location in VM memory.
    pub unsafe fn from_definition(
        memory: &MemoryType,
        style: &MemoryStyle,
        vm_memory_location: NonNull<VMMemoryDefinition>,
    ) -> Result<Self, MemoryError> {
        Ok(if memory.shared {
            Self(Box::new(VMSharedMemory::from_definition(
                memory,
                style,
                vm_memory_location,
            )?))
        } else {
            Self(Box::new(VMOwnedMemory::from_definition(
                memory,
                style,
                vm_memory_location,
            )?))
        })
    }

    /// Creates VMMemory from a custom implementation - the following into implementations
    /// are natively supported
    /// - VMOwnedMemory -> VMMemory
    /// - Box<dyn LinearMemory + 'static> -> VMMemory
    pub fn from_custom<IntoVMMemory>(memory: IntoVMMemory) -> Self
    where
        IntoVMMemory: Into<Self>,
    {
        memory.into()
    }
}

#[doc(hidden)]
/// Default implementation to initialize memory with data
pub unsafe fn initialize_memory_with_data(
    memory: &VMMemoryDefinition,
    start: usize,
    data: &[u8],
) -> Result<(), Trap> {
    let mem_slice = slice::from_raw_parts_mut(memory.base, memory.current_length);
    let end = start + data.len();
    let to_init = &mut mem_slice[start..end];
    to_init.copy_from_slice(data);

    Ok(())
}

/// Represents memory that is used by the WebAsssembly module
pub trait LinearMemory
where
    Self: std::fmt::Debug + Send,
{
    /// Returns the type for this memory.
    fn ty(&self) -> MemoryType;

    /// Returns the size of hte memory in pages
    fn size(&self) -> Pages;

    /// Returns the memory style for this memory.
    fn style(&self) -> MemoryStyle;

    /// Grow memory by the specified amount of wasm pages.
    ///
    /// Returns `None` if memory can't be grown by the specified amount
    /// of wasm pages.
    fn grow(&mut self, delta: Pages) -> Result<Pages, MemoryError>;

    /// Return a `VMMemoryDefinition` for exposing the memory to compiled wasm code.
    fn vmmemory(&self) -> NonNull<VMMemoryDefinition>;

    /// Attempts to clone this memory (if its clonable)
    fn try_clone(&self) -> Option<Box<dyn LinearMemory + 'static>>;

    #[doc(hidden)]
    /// # Safety
    /// This function is unsafe because WebAssembly specification requires that data is always set at initialization time.
    /// It should be the implementors responsibility to make sure this respects the spec
    unsafe fn initialize_with_data(&self, start: usize, data: &[u8]) -> Result<(), Trap> {
        let memory = self.vmmemory().as_ref();

        initialize_memory_with_data(memory, start, data)
    }
}<|MERGE_RESOLUTION|>--- conflicted
+++ resolved
@@ -11,11 +11,7 @@
 use std::cell::UnsafeCell;
 use std::convert::TryInto;
 use std::ptr::NonNull;
-<<<<<<< HEAD
-use std::sync::{Arc, RwLock};
-=======
-use std::slice;
->>>>>>> 06300d32
+use std::sync::{slice, Arc, RwLock};
 use wasmer_types::{Bytes, MemoryError, MemoryStyle, MemoryType, Pages};
 
 // The memory mapped area
