--- conflicted
+++ resolved
@@ -4,13 +4,9 @@
 //! are very special, the async signal unsafety of Rust's TLS implementation generally does not affect the correctness here
 //! unless you have memory unsafety elsewhere in your code.
 
-<<<<<<< HEAD
 use std::cell::{Cell, UnsafeCell};
+use std::sync::Once;
 use nix::libc::siginfo_t;
-=======
-use std::cell::UnsafeCell;
-use std::sync::Once;
->>>>>>> 30f79554
 
 extern "C" {
     pub fn setjmp(env: *mut ::nix::libc::c_void) -> ::nix::libc::c_int;
@@ -36,39 +32,24 @@
 macro_rules! call_protected {
     ($x:expr) => {
         unsafe {
-<<<<<<< HEAD
-            use crate::recovery::{setjmp, SETJMP_BUFFER, CAUGHT_ADDRESS};
-            use crate::sighandler::install_sighandler;
-            use crate::webassembly::ErrorKind;
-
-            use nix::sys::signal::{Signal, SIGBUS, SIGFPE, SIGILL, SIGSEGV};
-=======
-            use crate::recovery::{setjmp, SETJMP_BUFFER, SIGHANDLER_INIT};
+            use crate::recovery::{setjmp, CAUGHT_ADDRESS, SETJMP_BUFFER, SIGHANDLER_INIT};
             use crate::sighandler::install_sighandler;
             use crate::webassembly::ErrorKind;
 
             use crate::nix::sys::signal::{Signal, SIGBUS, SIGFPE, SIGILL, SIGSEGV};
->>>>>>> 30f79554
 
             let jmp_buf = SETJMP_BUFFER.with(|buf| buf.get());
             let prev_jmp_buf = *jmp_buf;
 
-<<<<<<< HEAD
-            install_sighandler();
-=======
             SIGHANDLER_INIT.call_once(|| {
                 install_sighandler();
             });
->>>>>>> 30f79554
 
             let signum = setjmp(jmp_buf as *mut ::nix::libc::c_void);
             if signum != 0 {
                 *jmp_buf = prev_jmp_buf;
-<<<<<<< HEAD
                 let addr = CAUGHT_ADDRESS.with(|cell| cell.get());
 
-=======
->>>>>>> 30f79554
                 let signal = match Signal::from_c_int(signum) {
                     Ok(SIGFPE) => "floating-point exception",
                     Ok(SIGILL) => "illegal instruction",
@@ -77,11 +58,7 @@
                     Err(_) => "error while getting the Signal",
                     _ => "unkown trapped signal",
                 };
-<<<<<<< HEAD
                 Err(ErrorKind::RuntimeError(format!("trap at {:#x} - {}", addr, signal)))
-=======
-                Err(ErrorKind::RuntimeError(format!("trap - {}", signal)))
->>>>>>> 30f79554
             } else {
                 let ret = $x; // TODO: Switch stack?
                 *jmp_buf = prev_jmp_buf;
